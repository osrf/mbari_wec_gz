name: Build and test

on: [push, pull_request]

jobs:
  tests:
    name: Build and test
    runs-on: ubuntu-22.04
    strategy:
      matrix:
        include:
          - gz-version: "garden"
            ros-distro: "humble"
    container:
      image: ubuntu:22.04
    steps:
      - name: Checkout
        uses: actions/checkout@v2
      - name: Build and Test
        run: .github/workflows/build-and-test.sh
        env:
          GZ_VERSION: ${{ matrix.gz-version  }}
<<<<<<< HEAD
          ROS_DISTRO: ${{ matrix.ros-distro }}
=======
          ROS_DISTRO: ${{ matrix.ros-distro }}
      - name: Archive rosbags
        if: success() || failure()
        uses: actions/upload-artifact@v3
        with:
          name: rosbags
          path: ~/ws/build/buoy_tests/rosbag*
          if-no-files-found: ignore
          retention-days: 2
>>>>>>> e7fe4cfa
<|MERGE_RESOLUTION|>--- conflicted
+++ resolved
@@ -20,9 +20,6 @@
         run: .github/workflows/build-and-test.sh
         env:
           GZ_VERSION: ${{ matrix.gz-version  }}
-<<<<<<< HEAD
-          ROS_DISTRO: ${{ matrix.ros-distro }}
-=======
           ROS_DISTRO: ${{ matrix.ros-distro }}
       - name: Archive rosbags
         if: success() || failure()
@@ -31,5 +28,4 @@
           name: rosbags
           path: ~/ws/build/buoy_tests/rosbag*
           if-no-files-found: ignore
-          retention-days: 2
->>>>>>> e7fe4cfa
+          retention-days: 2