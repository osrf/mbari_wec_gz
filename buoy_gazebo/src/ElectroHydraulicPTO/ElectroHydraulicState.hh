// Copyright 2022 Open Source Robotics Foundation, Inc. and Monterey Bay Aquarium Research Institute
//
// Licensed under the Apache License, Version 2.0 (the "License");
// you may not use this file except in compliance with the License.
// You may obtain a copy of the License at
//
//     http://www.apache.org/licenses/LICENSE-2.0
//
// Unless required by applicable law or agreed to in writing, software
// distributed under the License is distributed on an "AS IS" BASIS,
// WITHOUT WARRANTIES OR CONDITIONS OF ANY KIND, either express or implied.
// See the License for the specific language governing permissions and
// limitations under the License.

#ifndef ELECTROHYDRAULICPTO__ELECTROHYDRAULICSTATE_HH_
#define ELECTROHYDRAULICPTO__ELECTROHYDRAULICSTATE_HH_

#include <ignition/gazebo/components/Factory.hh>
#include <ignition/gazebo/components/Component.hh>
#include <ignition/gazebo/config.hh>

namespace buoy_gazebo
{

struct ElectroHydraulicState
{
  double xdot;
  double N;
  double deltaP;
  double VBus;
  double TargetWindingCurrent;
  double WindingCurrent;
  double I_Batt;
  double I_Load;
  double ScaleFactor;
  double RetractFactor;
  double BattChargeLimit;
  double BattDrawLimit;
  double RPMStdDev;
  double BiasCurrent;
<<<<<<< HEAD
  int16_t Status;  // should be 16 bits...
  ElectroHydraulicState() : xdot(0.0), N(0.0), deltaP(0.0), VBus(0.0),
    TargetWindingCurrent(0.0), WindingCurrent(0.0), I_Batt(0.0), I_Load(0.0),
    ScaleFactor(0.0), RetractFactor(0.0), BattChargeLimit(0.0),
    BattDrawLimit(0.0), RPMStdDev(0.0), BiasCurrent(0.0), Status(0) {}
};
=======
  short Status; //should be 16 bits...
>>>>>>> feeb967a

};

<<<<<<< HEAD
namespace ignition
{
namespace gazebo
{
// Inline bracket to help doxygen filtering.
inline namespace IGNITION_GAZEBO_VERSION_NAMESPACE
{
namespace components
{
/// \brief A volume component where the units are m^3.
/// Double value indicates volume of an entity.
using PTO_State = Component<ElectroHydraulicState, class ElectroHydraulicStateTag>;
IGN_GAZEBO_REGISTER_COMPONENT("ign_gazebo_components.PTO_State", PTO_State)
}
}
}  // namespace gazebo
}  // namespace ignition
=======
/// \brief A volume component where the units are m^3.
/// Double value indicates volume of an entity.
using PTO_State =
    ignition::gazebo::components::Component<ElectroHydraulicState, class ElectroHydraulicStateTag>;
IGN_GAZEBO_REGISTER_COMPONENT("buoy_gazebo.PTO_State", PTO_State)
} // namespace buoy_gazebo
>>>>>>> feeb967a

#endif  // ELECTROHYDRAULICPTO__ELECTROHYDRAULICSTATE_HH_<|MERGE_RESOLUTION|>--- conflicted
+++ resolved
@@ -38,44 +38,20 @@
   double BattDrawLimit;
   double RPMStdDev;
   double BiasCurrent;
-<<<<<<< HEAD
-  int16_t Status;  // should be 16 bits...
+  short Status;  // should be 16 bits...
   ElectroHydraulicState() : xdot(0.0), N(0.0), deltaP(0.0), VBus(0.0),
     TargetWindingCurrent(0.0), WindingCurrent(0.0), I_Batt(0.0), I_Load(0.0),
     ScaleFactor(0.0), RetractFactor(0.0), BattChargeLimit(0.0),
     BattDrawLimit(0.0), RPMStdDev(0.0), BiasCurrent(0.0), Status(0) {}
 };
-=======
-  short Status; //should be 16 bits...
->>>>>>> feeb967a
 
 };
 
-<<<<<<< HEAD
-namespace ignition
-{
-namespace gazebo
-{
-// Inline bracket to help doxygen filtering.
-inline namespace IGNITION_GAZEBO_VERSION_NAMESPACE
-{
-namespace components
-{
-/// \brief A volume component where the units are m^3.
-/// Double value indicates volume of an entity.
-using PTO_State = Component<ElectroHydraulicState, class ElectroHydraulicStateTag>;
-IGN_GAZEBO_REGISTER_COMPONENT("ign_gazebo_components.PTO_State", PTO_State)
-}
-}
-}  // namespace gazebo
-}  // namespace ignition
-=======
 /// \brief A volume component where the units are m^3.
 /// Double value indicates volume of an entity.
 using PTO_State =
     ignition::gazebo::components::Component<ElectroHydraulicState, class ElectroHydraulicStateTag>;
 IGN_GAZEBO_REGISTER_COMPONENT("buoy_gazebo.PTO_State", PTO_State)
-} // namespace buoy_gazebo
->>>>>>> feeb967a
+}  // namespace buoy_gazebo
 
 #endif  // ELECTROHYDRAULICPTO__ELECTROHYDRAULICSTATE_HH_