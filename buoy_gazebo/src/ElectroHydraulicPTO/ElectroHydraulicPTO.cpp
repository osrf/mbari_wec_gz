// Copyright 2022 Open Source Robotics Foundation, Inc. and Monterey Bay Aquarium Research Institute
//
// Licensed under the Apache License, Version 2.0 (the "License");
// you may not use this file except in compliance with the License.
// You may obtain a copy of the License at
//
//     http://www.apache.org/licenses/LICENSE-2.0
//
// Unless required by applicable law or agreed to in writing, software
// distributed under the License is distributed on an "AS IS" BASIS,
// WITHOUT WARRANTIES OR CONDITIONS OF ANY KIND, either express or implied.
// See the License for the specific language governing permissions and
// limitations under the License.

#include "ElectroHydraulicPTO.hpp"
<<<<<<< HEAD
=======
#include <buoy_utils/Constants.hpp>
>>>>>>> 07a54c3e

#include <ignition/common/Profiler.hh>
#include <ignition/common/Console.hh>
#include <ignition/gazebo/Types.hh>
#include <ignition/gazebo/components/Name.hh>
#include <ignition/gazebo/components/JointVelocityCmd.hh>
#include <ignition/gazebo/components/JointForceCmd.hh>
#include <ignition/gazebo/components/JointPosition.hh>
#include <ignition/gazebo/components/JointVelocity.hh>
#include <ignition/gazebo/Model.hh>
#include <ignition/gazebo/Util.hh>
#include <ignition/math/PID.hh>
#include <ignition/msgs.hh>
#include <ignition/msgs/double.pb.h>
#include <ignition/plugin/Register.hh>
#include <ignition/transport/Node.hh>

#include <unsupported/Eigen/NonLinearOptimization>

#include <algorithm>
#include <cmath>
#include <cstdio>
#include <iostream>
#include <memory>
#include <string>
#include <vector>

#include "ElectroHydraulicSoln.hpp"
#include "ElectroHydraulicState.hpp"
#include "ElectroHydraulicLoss.hpp"


namespace buoy_gazebo
{
class ElectroHydraulicPTOPrivate
{
public:
/// \brief Piston joint entity
  ignition::gazebo::Entity PrismaticJointEntity{ignition::gazebo::kNullEntity};

/// \brief Piston area
  double PistonArea{1.0};

/// \brief Model interface
  ignition::gazebo::Model model{ignition::gazebo::kNullEntity};

  ElectroHydraulicSoln functor{};

  Eigen::VectorXd x{};

<<<<<<< HEAD
  static constexpr double Ve{298.0};
  static constexpr double Ri{8.0};
  static constexpr double I_BattMax{7.0};
  static constexpr double MaxTargetVoltage{325.0};

  // Dummy compensator pressure for ROS messages, not simulated
=======
  static constexpr double Ve{300.0};
  static constexpr double Ri{7.0};
  static constexpr double I_BattChargeMax{7.0};
  static constexpr double MaxTargetVoltage{325.0};

// Dummy compensator pressure for ROS messages, not simulated
>>>>>>> 07a54c3e
  static constexpr double CompensatorPressure{2.91};

  bool VelMode{false};

/// \brief Ignition communication node.
  ignition::transport::Node node;
};

//////////////////////////////////////////////////
ElectroHydraulicPTO::ElectroHydraulicPTO()
: dataPtr(std::make_unique<ElectroHydraulicPTOPrivate>())
{
}


/////////////////////////////////////////////////
double SdfParamDouble(
  const std::shared_ptr<const sdf::Element> & _sdf,
  const std::string & _field,
  double _default)
{
  return _sdf->Get<double>(_field, _default).first;
}


//////////////////////////////////////////////////
void ElectroHydraulicPTO::Configure(
  const ignition::gazebo::Entity & _entity,
  const std::shared_ptr<const sdf::Element> & _sdf,
  ignition::gazebo::EntityComponentManager & _ecm,
  ignition::gazebo::EventManager & /*_eventMgr*/)
{
  this->dataPtr->model = ignition::gazebo::Model(_entity);
  if (!this->dataPtr->model.Valid(_ecm)) {
    ignerr << "ElectroHydraulicPTO plugin should be attached to a model entity. " <<
      "Failed to initialize." << std::endl;
    return;
  }


  // Get params from SDF for Prismatic Joint.
  auto PrismaticJointName = _sdf->Get<std::string>("PrismaticJointName");
  if (PrismaticJointName.empty()) {
    ignerr << "ElectroHydraulicPTO found an empty PrismaticJointName parameter. " <<
      "Failed to initialize.";
    return;
  }


  this->dataPtr->PrismaticJointEntity = this->dataPtr->model.JointByName(
    _ecm,
    PrismaticJointName);
  if (this->dataPtr->PrismaticJointEntity == ignition::gazebo::kNullEntity) {
    ignerr << "Joint with name [" << PrismaticJointName << "] not found. " <<
      "The ElectroHydraulicPTO may not influence this joint.\n";
    return;
  } else {
    this->dataPtr->PistonArea = SdfParamDouble(_sdf, "PistonArea", this->dataPtr->PistonArea);
  }

  if (_sdf->HasElement("VelMode")) {
    this->dataPtr->VelMode = true;
  }

  // Need to set to actual ram position for soft-stop at ends, mid-span for now
  this->dataPtr->functor.I_Wind.RamPosition = 40.0;

  this->dataPtr->x.setConstant(3, 0.0);
  this->dataPtr->x[2] = this->dataPtr->Ve;

  std::string pistonvel_topic = std::string("/pistonvel_") + PrismaticJointName;
  pistonvel_pub = node.Advertise<ignition::msgs::Double>(pistonvel_topic);
  if (!pistonvel_pub) {
    ignerr << "Error advertising topic [" << pistonvel_topic << "]" << std::endl;
    return;
  }
}

//////////////////////////////////////////////////
void ElectroHydraulicPTO::PreUpdate(
  const ignition::gazebo::UpdateInfo & _info,
  ignition::gazebo::EntityComponentManager & _ecm)
{
  IGN_PROFILE("#ElectroHydraulicPTO::PreUpdate");
  // Nothing left to do if paused.
  if (_info.paused) {
    return;
  }

  auto SimTime = std::chrono::duration<double>(_info.simTime).count();

  // If the joints haven't been identified yet, the plugin is disabled
  if (this->dataPtr->PrismaticJointEntity == ignition::gazebo::kNullEntity) {
    return;
  }

  // \TODO(anyone): Support rewind
  if (_info.dt < std::chrono::steady_clock::duration::zero()) {
    ignwarn << "Detected jump back in time [" <<
      std::chrono::duration_cast<std::chrono::seconds>(_info.dt).count() <<
      "s]. System may not work properly." << std::endl;
  }

  // Create joint velocity component for piston if one doesn't exist
  auto prismaticJointVelComp = _ecm.Component<ignition::gazebo::components::JointVelocity>(
    this->dataPtr->PrismaticJointEntity);
  if (prismaticJointVelComp == nullptr) {
    _ecm.CreateComponent(
      this->dataPtr->PrismaticJointEntity, ignition::gazebo::components::JointVelocity());
  }
  // We just created the joint velocity component, give one iteration for the
  // physics system to update its size
  if (prismaticJointVelComp == nullptr || prismaticJointVelComp->Data().empty()) {
    return;
  }

  // Create joint position component for piston if one doesn't exist
  auto prismaticJointPosComp = _ecm.Component<ignition::gazebo::components::JointPosition>(
    this->dataPtr->PrismaticJointEntity);
  if (prismaticJointPosComp == nullptr) {
    _ecm.CreateComponent(
      this->dataPtr->PrismaticJointEntity, ignition::gazebo::components::JointPosition());
  }
  // We just created the joint velocity component, give one iteration for the
  // physics system to update its size
  if (prismaticJointPosComp == nullptr || prismaticJointPosComp->Data().empty()) {
    return;
  }

  // Retrieve Piston velocity, compute flow and provide as input to hydraulic solver.
  // TODO(anyone): Figure out if (0) for the index is always correct,
  // some OR code has a process of finding the index for this argument.
  double xdot = prismaticJointVelComp->Data().at(0);
  this->dataPtr->functor.Q = xdot * buoy_utils::INCHES_PER_METER * this->dataPtr->PistonArea;

  double PistonPos = prismaticJointVelComp->Data().at(0);
<<<<<<< HEAD
  this->dataPtr->functor.I_Wind.RamPosition = 40;  // 2.03 - PistonPos * 39.4;
=======
  // this->dataPtr->functor.I_Wind.RamPosition = 2.03 - PistonPos * buoy_utils::INCHES_PER_METER;
  this->dataPtr->functor.I_Wind.RamPosition = 40;
>>>>>>> 07a54c3e

  // Compute Resulting Rotor RPM and Force applied to Piston based on kinematics
  // and quasistatic forces.  These neglect oil compressibility and rotor inertia,
  // but do include mechanical and volumetric efficiency of hydraulic motor.
  // This is an implicit non-linear relation so iteration required,
  // performed by Eigen HybridNonLinearSolver

  buoy_gazebo::ElectroHydraulicState pto_state;
  if (_ecm.EntityHasComponentType(
      this->dataPtr->PrismaticJointEntity,
      buoy_gazebo::components::ElectroHydraulicState().TypeId()))
  {
    auto pto_state_comp =
      _ecm.Component<buoy_gazebo::components::ElectroHydraulicState>(
      this->dataPtr->PrismaticJointEntity);

    pto_state = buoy_gazebo::ElectroHydraulicState(pto_state_comp->Data());
  }

  buoy_gazebo::ElectroHydraulicLoss pto_loss;
  if (_ecm.EntityHasComponentType(
      this->dataPtr->PrismaticJointEntity,
      buoy_gazebo::components::ElectroHydraulicLoss().TypeId()))
  {
    auto pto_loss_comp =
      _ecm.Component<buoy_gazebo::components::ElectroHydraulicLoss>(
      this->dataPtr->PrismaticJointEntity);

    pto_loss = buoy_gazebo::ElectroHydraulicLoss(pto_loss_comp->Data());
  }

  if (pto_state.scale_command) {
    this->dataPtr->functor.I_Wind.ScaleFactor = pto_state.scale_command.value();
  } else {
    this->dataPtr->functor.I_Wind.ScaleFactor = DEFAULT_SCALE_FACTOR;
  }

  if (pto_state.retract_command) {
    this->dataPtr->functor.I_Wind.RetractFactor = pto_state.retract_command.value();
  } else {
    this->dataPtr->functor.I_Wind.RetractFactor = DEFAULT_RETRACT_FACTOR;
  }

  this->dataPtr->functor.I_Wind.current_override_ = pto_state.torque_command;
  if (pto_state.torque_command) {
    this->dataPtr->functor.I_Wind.UserCommandedCurrent = pto_state.torque_command.value();
  } else {
    this->dataPtr->functor.I_Wind.UserCommandedCurrent = 0.0;
  }

  this->dataPtr->functor.I_Wind.bias_override_ = pto_state.bias_current_command;
  if (pto_state.bias_current_command) {
    this->dataPtr->functor.I_Wind.BiasCurrent = pto_state.bias_current_command.value();
  } else {
    this->dataPtr->functor.I_Wind.BiasCurrent = DEFAULT_BIASCURRENT;
  }

  this->dataPtr->functor.VBattEMF = this->dataPtr->Ve;
<<<<<<< HEAD
  this->dataPtr->functor.Ri = this->dataPtr->Ri;  // Ohms

  // Initial condition based on perfect efficiency
  // this->dataPtr->x[0] = 60.0*this->dataPtr->functor.Q/this->dataPtr->functor.HydMotorDisp;
  // this->dataPtr->x[1] = 0;  // Need to add applied torque here
  // this->dataPtr->x[2] = this->dataPtr->Ve;

  Eigen::HybridNonLinearSolver<ElectroHydraulicSoln> solver(this->dataPtr->functor);
  solver.parameters.xtol = 0.001;
  // solver.solveNumericalDiff will compute Jacobian numerically rather than obtain from user
  const int solver_info = solver.solveNumericalDiff(this->dataPtr->x);
  if(solver_info != 1)
  {
  ignerr << "================================" << std::endl;
  ignerr << "Error: solveNumericalDiff not converged in ElectroHydraulicPTO.cpp" << std::endl;
  ignerr << "solver info: [" << solver_info << "]" << std::endl;
  ignerr << "================================" << std::endl;
  }
  // solver.solve will use functor `df` function to obtain Jacobian instead of
  // computing numerically
  // const int solver_info = solver.solve(this->dataPtr->x);
  // std::cerr << "solver info: [" << solver_info << "]" << std::endl;
  // std::cerr << "================================" << std::endl;
=======
  this->dataPtr->functor.Ri = this->dataPtr->Ri;       // Ohms

// See MINPACK documentation for detail son this solver
// Parameters and defaults are (Scalar = double):
//           : factor(Scalar(100.))
//           , maxfev(1000)
//           , xtol(std::sqrt(NumTraits<Scalar>::epsilon()))
//           , nb_of_subdiagonals(-1)
//           , nb_of_superdiagonals(-1)
//           , epsfcn(Scalar(0.)) {}
  Eigen::HybridNonLinearSolver<ElectroHydraulicSoln> solver(this->dataPtr->functor);
  solver.parameters.xtol = 0.0001;
  solver.parameters.maxfev = 1000;
  solver.diag.setConstant(3, 1.);
  solver.useExternalScaling = true;       // Improves solution stability dramatically.

  int solver_info;
  int i_try;
  for (i_try = 0; i_try < 4; i_try++) {
    // Initial condition based on perfect efficiency
    this->dataPtr->x[0] = buoy_utils::SecondsPerMinute * this->dataPtr->functor.Q /
      this->dataPtr->functor.HydMotorDisp;

    double WindCurr = this->dataPtr->functor.I_Wind(this->dataPtr->x[0U]);
    // 1.375 fudge factor required to match experiments, not yet sure why.
    const double T_applied = 1.375 * this->dataPtr->functor.I_Wind.TorqueConstantInLbPerAmp *
      WindCurr;
    this->dataPtr->x[1] = -T_applied / (this->dataPtr->functor.HydMotorDisp / (2 * M_PI));

    // Estimate VBus based on linearized battery
    double PBus = -this->dataPtr->x[0] * buoy_utils::RPM_TO_RAD_PER_SEC *
      T_applied * buoy_utils::NM_PER_INLB;
    this->dataPtr->x[2] = this->dataPtr->functor.Ri * PBus / this->dataPtr->Ve + this->dataPtr->Ve;

    solver_info = solver.solveNumericalDiff(this->dataPtr->x);
    if (solver_info == 1) {
      break;                   // Solution found so continue
    } else {
      this->dataPtr->functor.Q *= 0.95;  // Reduce piston speed slightly and try again
    }
  }
>>>>>>> 07a54c3e

  if (i_try > 0) {
    std::stringstream warning;
    warning << "Warning: Reduced piston to achieve convergence" << std::endl;
    igndbg << warning.str();
  }

  if (solver_info != 1) {
    std::stringstream warning;
    warning << "=================================" << std::endl;
    warning << "Warning: Numericals solver in ElectroHydraulicPTO did not converge" << std::endl;
    warning << "solver info: [" << solver_info << "]" << std::endl;
    warning << "=================================" << std::endl;
    igndbg << warning.str();
  }

  // Solve Electrical
  const double N = this->dataPtr->x[0U];
  double deltaP = this->dataPtr->x[1U];
  double VBus = this->dataPtr->x[2U];
  VBus = std::min(VBus, this->dataPtr->MaxTargetVoltage);
  double BusPower = this->dataPtr->functor.BusPower;

  double I_Batt = (VBus - this->dataPtr->Ve) / this->dataPtr->Ri;
<<<<<<< HEAD
  if (I_Batt > this->dataPtr->I_BattMax) {  // Need to limit charge current
    I_Batt = this->dataPtr->I_BattMax;
    VBus = this->dataPtr->Ve + this->dataPtr->Ri * this->dataPtr->I_BattMax;
=======
  if (I_Batt > this->dataPtr->I_BattChargeMax) {       // Need to limit charge current
    I_Batt = this->dataPtr->I_BattChargeMax;
    VBus = this->dataPtr->Ve + this->dataPtr->Ri * this->dataPtr->I_BattChargeMax;
>>>>>>> 07a54c3e
  }

  double I_Load = 0.0;
  if (BusPower > 0) {
    I_Load = BusPower / VBus - I_Batt;
  }

  // Assign Values
  pto_state.rpm = N;
  pto_state.voltage = VBus;
  pto_state.bcurrent = I_Batt;
  pto_state.wcurrent = this->dataPtr->functor.I_Wind.I;
  pto_state.diff_press = this->dataPtr->CompensatorPressure;
<<<<<<< HEAD
  if (deltaP >= 0) {
    pto_state.upper_hyd_press = 0.0;
    pto_state.lower_hyd_press = deltaP;
  } else {
    pto_state.upper_hyd_press = -deltaP;
    pto_state.lower_hyd_press = 0.0;
=======
  if (deltaP >= 0) {       // Upper Pressure is > Lower Pressure
    pto_state.upper_hyd_press = deltaP;
    pto_state.lower_hyd_press = 0.0;
  } else {
    pto_state.upper_hyd_press = 0.0;
    pto_state.lower_hyd_press = -deltaP;
>>>>>>> 07a54c3e
  }
  pto_state.bias_current = this->dataPtr->functor.I_Wind.BiasCurrent;
  pto_state.loaddc = I_Load;
  pto_state.scale = this->dataPtr->functor.I_Wind.ScaleFactor;
  pto_state.retract = this->dataPtr->functor.I_Wind.RetractFactor;
  pto_state.target_a = this->dataPtr->functor.I_Wind.I;


  pto_loss.hydraulic_motor_loss += 1.0;
  pto_loss.relief_valve_loss += 2.0;
  pto_loss.motor_drive_i2r_loss += 3.0;
  pto_loss.motor_drive_switching_loss += 4.0;
  pto_loss.motor_drive_friction_loss += 5.0;
  pto_loss.battery_i2r_loss = I_Batt * I_Batt * this->dataPtr->Ri;

  _ecm.SetComponentData<buoy_gazebo::components::ElectroHydraulicState>(
    this->dataPtr->PrismaticJointEntity,
    pto_state);

  _ecm.SetComponentData<buoy_gazebo::components::ElectroHydraulicLoss>(
    this->dataPtr->PrismaticJointEntity,
    pto_loss);

  auto stampMsg = ignition::gazebo::convert<ignition::msgs::Time>(_info.simTime);

  ignition::msgs::Double pistonvel;
  pistonvel.mutable_header()->mutable_stamp()->CopyFrom(stampMsg);
  pistonvel.set_data(xdot);


  if (!pistonvel_pub.Publish(pistonvel)) {
    ignerr << "could not publish pistonvel" << std::endl;
  }

  // Apply force if not in Velocity Mode, in which case a joint velocity is applied elsewhere
  // (likely by a test Fixture)
  if (!this->dataPtr->VelMode) {
    double piston_force = -deltaP * this->dataPtr->PistonArea;
    // Create new component for this entitiy in ECM (if it doesn't already exist)
    auto forceComp = _ecm.Component<ignition::gazebo::components::JointForceCmd>(
      this->dataPtr->PrismaticJointEntity);
    if (forceComp == nullptr) {
      _ecm.CreateComponent(
        this->dataPtr->PrismaticJointEntity,
        ignition::gazebo::components::JointForceCmd({piston_force}));  // Create this iteration
    } else {
      forceComp->Data()[0] += piston_force;     // Add force to existing forces.
    }
  }
}
}  // namespace buoy_gazebo

IGNITION_ADD_PLUGIN(
  buoy_gazebo::ElectroHydraulicPTO,
  ignition::gazebo::System,
  buoy_gazebo::ElectroHydraulicPTO::ISystemConfigure,
  buoy_gazebo::ElectroHydraulicPTO::ISystemPreUpdate);<|MERGE_RESOLUTION|>--- conflicted
+++ resolved
@@ -13,10 +13,7 @@
 // limitations under the License.
 
 #include "ElectroHydraulicPTO.hpp"
-<<<<<<< HEAD
-=======
 #include <buoy_utils/Constants.hpp>
->>>>>>> 07a54c3e
 
 #include <ignition/common/Profiler.hh>
 #include <ignition/common/Console.hh>
@@ -67,21 +64,12 @@
 
   Eigen::VectorXd x{};
 
-<<<<<<< HEAD
-  static constexpr double Ve{298.0};
-  static constexpr double Ri{8.0};
-  static constexpr double I_BattMax{7.0};
-  static constexpr double MaxTargetVoltage{325.0};
-
-  // Dummy compensator pressure for ROS messages, not simulated
-=======
   static constexpr double Ve{300.0};
   static constexpr double Ri{7.0};
   static constexpr double I_BattChargeMax{7.0};
   static constexpr double MaxTargetVoltage{325.0};
 
 // Dummy compensator pressure for ROS messages, not simulated
->>>>>>> 07a54c3e
   static constexpr double CompensatorPressure{2.91};
 
   bool VelMode{false};
@@ -218,12 +206,8 @@
   this->dataPtr->functor.Q = xdot * buoy_utils::INCHES_PER_METER * this->dataPtr->PistonArea;
 
   double PistonPos = prismaticJointVelComp->Data().at(0);
-<<<<<<< HEAD
-  this->dataPtr->functor.I_Wind.RamPosition = 40;  // 2.03 - PistonPos * 39.4;
-=======
   // this->dataPtr->functor.I_Wind.RamPosition = 2.03 - PistonPos * buoy_utils::INCHES_PER_METER;
   this->dataPtr->functor.I_Wind.RamPosition = 40;
->>>>>>> 07a54c3e
 
   // Compute Resulting Rotor RPM and Force applied to Piston based on kinematics
   // and quasistatic forces.  These neglect oil compressibility and rotor inertia,
@@ -282,31 +266,6 @@
   }
 
   this->dataPtr->functor.VBattEMF = this->dataPtr->Ve;
-<<<<<<< HEAD
-  this->dataPtr->functor.Ri = this->dataPtr->Ri;  // Ohms
-
-  // Initial condition based on perfect efficiency
-  // this->dataPtr->x[0] = 60.0*this->dataPtr->functor.Q/this->dataPtr->functor.HydMotorDisp;
-  // this->dataPtr->x[1] = 0;  // Need to add applied torque here
-  // this->dataPtr->x[2] = this->dataPtr->Ve;
-
-  Eigen::HybridNonLinearSolver<ElectroHydraulicSoln> solver(this->dataPtr->functor);
-  solver.parameters.xtol = 0.001;
-  // solver.solveNumericalDiff will compute Jacobian numerically rather than obtain from user
-  const int solver_info = solver.solveNumericalDiff(this->dataPtr->x);
-  if(solver_info != 1)
-  {
-  ignerr << "================================" << std::endl;
-  ignerr << "Error: solveNumericalDiff not converged in ElectroHydraulicPTO.cpp" << std::endl;
-  ignerr << "solver info: [" << solver_info << "]" << std::endl;
-  ignerr << "================================" << std::endl;
-  }
-  // solver.solve will use functor `df` function to obtain Jacobian instead of
-  // computing numerically
-  // const int solver_info = solver.solve(this->dataPtr->x);
-  // std::cerr << "solver info: [" << solver_info << "]" << std::endl;
-  // std::cerr << "================================" << std::endl;
-=======
   this->dataPtr->functor.Ri = this->dataPtr->Ri;       // Ohms
 
 // See MINPACK documentation for detail son this solver
@@ -348,7 +307,6 @@
       this->dataPtr->functor.Q *= 0.95;  // Reduce piston speed slightly and try again
     }
   }
->>>>>>> 07a54c3e
 
   if (i_try > 0) {
     std::stringstream warning;
@@ -373,15 +331,9 @@
   double BusPower = this->dataPtr->functor.BusPower;
 
   double I_Batt = (VBus - this->dataPtr->Ve) / this->dataPtr->Ri;
-<<<<<<< HEAD
-  if (I_Batt > this->dataPtr->I_BattMax) {  // Need to limit charge current
-    I_Batt = this->dataPtr->I_BattMax;
-    VBus = this->dataPtr->Ve + this->dataPtr->Ri * this->dataPtr->I_BattMax;
-=======
   if (I_Batt > this->dataPtr->I_BattChargeMax) {       // Need to limit charge current
     I_Batt = this->dataPtr->I_BattChargeMax;
     VBus = this->dataPtr->Ve + this->dataPtr->Ri * this->dataPtr->I_BattChargeMax;
->>>>>>> 07a54c3e
   }
 
   double I_Load = 0.0;
@@ -395,21 +347,12 @@
   pto_state.bcurrent = I_Batt;
   pto_state.wcurrent = this->dataPtr->functor.I_Wind.I;
   pto_state.diff_press = this->dataPtr->CompensatorPressure;
-<<<<<<< HEAD
-  if (deltaP >= 0) {
-    pto_state.upper_hyd_press = 0.0;
-    pto_state.lower_hyd_press = deltaP;
-  } else {
-    pto_state.upper_hyd_press = -deltaP;
-    pto_state.lower_hyd_press = 0.0;
-=======
   if (deltaP >= 0) {       // Upper Pressure is > Lower Pressure
     pto_state.upper_hyd_press = deltaP;
     pto_state.lower_hyd_press = 0.0;
   } else {
     pto_state.upper_hyd_press = 0.0;
     pto_state.lower_hyd_press = -deltaP;
->>>>>>> 07a54c3e
   }
   pto_state.bias_current = this->dataPtr->functor.I_Wind.BiasCurrent;
   pto_state.loaddc = I_Load;
