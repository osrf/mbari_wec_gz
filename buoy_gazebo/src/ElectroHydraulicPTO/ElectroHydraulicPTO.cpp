--- conflicted
+++ resolved
@@ -243,7 +243,6 @@
 
 
   // Solve Electrical
-<<<<<<< HEAD
   // TODO(hamilton) temporary fix for NaN situation. Should make this more robust
   // or at least parameterized.
   // Problem: If I repeatedly smash the PC with a -30 Amp winding current command, this solution
@@ -251,8 +250,6 @@
   // to the max absolute rpm from the winding current interpolation
   // (no extrapolation, default torque controller).
   // const double N = std::min(std::max(this->dataPtr->x[0U], -6790.0), 6790.0);
-=======
->>>>>>> 983f19d3
   const double N = this->dataPtr->x[0U];
   double deltaP = this->dataPtr->x[1U];
   this->dataPtr->TargetWindingCurrent = this->dataPtr->functor.I_Wind.I;
