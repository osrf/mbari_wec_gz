// Copyright 2022 Open Source Robotics Foundation, Inc. and Monterey Bay Aquarium Research Institute
//
// Licensed under the Apache License, Version 2.0 (the "License");
// you may not use this file except in compliance with the License.
// You may obtain a copy of the License at
//
//     http://www.apache.org/licenses/LICENSE-2.0
//
// Unless required by applicable law or agreed to in writing, software
// distributed under the License is distributed on an "AS IS" BASIS,
// WITHOUT WARRANTIES OR CONDITIONS OF ANY KIND, either express or implied.
// See the License for the specific language governing permissions and
// limitations under the License.

#include <eigen3/unsupported/Eigen/NonLinearOptimization>

#include <gz/msgs/double.pb.h>

#include <algorithm>
#include <cmath>
#include <cstdio>
#include <iostream>
#include <memory>
#include <string>
#include <vector>

#include <buoy_utils/Constants.hpp>

#include <gz/common/Profiler.hh>
#include <gz/common/Console.hh>
#include <gz/sim/Types.hh>
#include <gz/sim/components/Name.hh>
#include <gz/sim/components/JointVelocityCmd.hh>
#include <gz/sim/components/JointForceCmd.hh>
#include <gz/sim/components/JointPosition.hh>
#include <gz/sim/components/JointVelocity.hh>
#include <gz/sim/Model.hh>
#include <gz/sim/Util.hh>
#include <gz/math/PID.hh>
#include <gz/plugin/Register.hh>
#include <gz/transport/Node.hh>

#include "ElectroHydraulicPTO.hpp"
#include "ElectroHydraulicSoln.hpp"
#include "ElectroHydraulicState.hpp"
#include "ElectroHydraulicLoss.hpp"


namespace buoy_gazebo
{
class ElectroHydraulicPTOPrivate
{
public:
  /// \brief Piston joint entity
  gz::sim::Entity PrismaticJointEntity{gz::sim::kNullEntity};

/// \brief Piston area
  double PistonArea{1.0};

  /// \brief Rotor Inertia
  double RotorInertia{1.0};

  /// \brief Model interface
  gz::sim::Model model{gz::sim::kNullEntity};

  ElectroHydraulicSoln functor{};

  Eigen::VectorXd x{};

  static constexpr double Ve{315.0};
  static constexpr double Ri{7.0};
  static constexpr double I_BattChargeMax{7.0};
  static constexpr double MaxTargetVoltage{325.0};

// Dummy compensator pressure for ROS messages, not simulated
  static constexpr double CompensatorPressure{2.91};

  bool VelMode{false};

  /// \brief Gazebo communication node.
  gz::transport::Node node;
};

//////////////////////////////////////////////////
ElectroHydraulicPTO::ElectroHydraulicPTO()
: dataPtr(std::make_unique<ElectroHydraulicPTOPrivate>())
{
}


/////////////////////////////////////////////////
double SdfParamDouble(
  const std::shared_ptr<const sdf::Element> & _sdf,
  const std::string & _field,
  double _default)
{
  return _sdf->Get<double>(_field, _default).first;
}


//////////////////////////////////////////////////
void ElectroHydraulicPTO::Configure(
  const gz::sim::Entity & _entity,
  const std::shared_ptr<const sdf::Element> & _sdf,
  gz::sim::EntityComponentManager & _ecm,
  gz::sim::EventManager & /*_eventMgr*/)
{
  this->dataPtr->model = gz::sim::Model(_entity);
  if (!this->dataPtr->model.Valid(_ecm)) {
    gzerr << "ElectroHydraulicPTO plugin should be attached to a model entity. " <<
      "Failed to initialize." << std::endl;
    return;
  }


  // Get params from SDF for Prismatic Joint.
  auto PrismaticJointName = _sdf->Get<std::string>("PrismaticJointName");
  if (PrismaticJointName.empty()) {
    gzerr << "ElectroHydraulicPTO found an empty PrismaticJointName parameter. " <<
      "Failed to initialize.";
    return;
  }


  this->dataPtr->PrismaticJointEntity = this->dataPtr->model.JointByName(
    _ecm,
    PrismaticJointName);
  if (this->dataPtr->PrismaticJointEntity == gz::sim::kNullEntity) {
    gzerr << "Joint with name [" << PrismaticJointName << "] not found. " <<
      "The ElectroHydraulicPTO may not influence this joint.\n";
    return;
  } else {
    this->dataPtr->PistonArea = SdfParamDouble(_sdf, "PistonArea", this->dataPtr->PistonArea);
  }

  if (_sdf->HasElement("VelMode")) {
    this->dataPtr->VelMode = true;
  }

  // Need to set to actual ram position for soft-stop at ends, mid-span for now
  this->dataPtr->functor.I_Wind.RamPosition = 40.0;

  this->dataPtr->x.setConstant(3, 0.0);
  this->dataPtr->x[2] = this->dataPtr->Ve;

<<<<<<< HEAD
  std::string modelName = this->dataPtr->model.Name(_ecm);
  std::string pistonvel_topic = std::string("/")+ modelName + std::string("/pistonvel_") + PrismaticJointName;
  pistonvel_pub = node.Advertise<ignition::msgs::Double>(pistonvel_topic);
=======
  std::string pistonvel_topic = std::string("/pistonvel_") + PrismaticJointName;
  pistonvel_pub = node.Advertise<gz::msgs::Double>(pistonvel_topic);
>>>>>>> 3951e8c2
  if (!pistonvel_pub) {
    gzerr << "Error advertising topic [" << pistonvel_topic << "]" << std::endl;
    return;
  }
}

//////////////////////////////////////////////////
void ElectroHydraulicPTO::PreUpdate(
  const gz::sim::UpdateInfo & _info,
  gz::sim::EntityComponentManager & _ecm)
{
  GZ_PROFILE("#ElectroHydraulicPTO::PreUpdate");
  // Nothing left to do if paused.
  if (_info.paused) {
    return;
  }

  auto SimTime = std::chrono::duration<double>(_info.simTime).count();

  GZ_PROFILE("#ElectroHydraulicPTO::PreUpdate");

  // If the joints haven't been identified yet, the plugin is disabled
  if (this->dataPtr->PrismaticJointEntity == gz::sim::kNullEntity) {
    return;
  }

  // \TODO(anyone): Support rewind
  if (_info.dt < std::chrono::steady_clock::duration::zero()) {
    gzwarn << "Detected jump back in time [" <<
      std::chrono::duration_cast<std::chrono::seconds>(_info.dt).count() <<
      "s]. System may not work properly." << std::endl;
  }

  // Create joint velocity component for piston if one doesn't exist
  auto prismaticJointVelComp = _ecm.Component<gz::sim::components::JointVelocity>(
    this->dataPtr->PrismaticJointEntity);
  if (prismaticJointVelComp == nullptr) {
    _ecm.CreateComponent(
      this->dataPtr->PrismaticJointEntity, gz::sim::components::JointVelocity());
  }
  // We just created the joint velocity component, give one iteration for the
  // physics system to update its size
  if (prismaticJointVelComp == nullptr || prismaticJointVelComp->Data().empty()) {
    return;
  }

  // Create joint position component for piston if one doesn't exist
  auto prismaticJointPosComp = _ecm.Component<gz::sim::components::JointPosition>(
    this->dataPtr->PrismaticJointEntity);
  if (prismaticJointPosComp == nullptr) {
    _ecm.CreateComponent(
      this->dataPtr->PrismaticJointEntity, gz::sim::components::JointPosition());
  }
  // We just created the joint velocity component, give one iteration for the
  // physics system to update its size
  if (prismaticJointPosComp == nullptr || prismaticJointPosComp->Data().empty()) {
    return;
  }

  // Retrieve Piston velocity, compute flow and provide as input to hydraulic solver.
  // TODO(anyone): Figure out if (0) for the index is always correct,
  // some OR code has a process of finding the index for this argument.
  double xdot = prismaticJointVelComp->Data().at(0);
  this->dataPtr->functor.Q = xdot * buoy_utils::INCHES_PER_METER * this->dataPtr->PistonArea;

  double PistonPos = prismaticJointVelComp->Data().at(0);
  // this->dataPtr->functor.I_Wind.RamPosition = 2.03 - PistonPos * buoy_utils::INCHES_PER_METER;
  this->dataPtr->functor.I_Wind.RamPosition = 40;

  // Compute Resulting Rotor RPM and Force applied to Piston based on kinematics
  // and quasistatic forces.  These neglect oil compressibility and rotor inertia,
  // but do include mechanical and volumetric efficiency of hydraulic motor.
  // This is an implicit non-linear relation so iteration required,
  // performed by Eigen HybridNonLinearSolver

  buoy_gazebo::ElectroHydraulicState pto_state;
  if (_ecm.EntityHasComponentType(
      this->dataPtr->PrismaticJointEntity,
      buoy_gazebo::components::ElectroHydraulicState().TypeId()))
  {
    auto pto_state_comp =
      _ecm.Component<buoy_gazebo::components::ElectroHydraulicState>(
      this->dataPtr->PrismaticJointEntity);

    pto_state = buoy_gazebo::ElectroHydraulicState(pto_state_comp->Data());
  }

  buoy_gazebo::ElectroHydraulicLoss pto_loss;
  if (_ecm.EntityHasComponentType(
      this->dataPtr->PrismaticJointEntity,
      buoy_gazebo::components::ElectroHydraulicLoss().TypeId()))
  {
    auto pto_loss_comp =
      _ecm.Component<buoy_gazebo::components::ElectroHydraulicLoss>(
      this->dataPtr->PrismaticJointEntity);

    pto_loss = buoy_gazebo::ElectroHydraulicLoss(pto_loss_comp->Data());
  }

  if (pto_state.scale_command) {
    this->dataPtr->functor.I_Wind.ScaleFactor = pto_state.scale_command.value();
  } else {
    this->dataPtr->functor.I_Wind.ScaleFactor = DEFAULT_SCALE_FACTOR;
  }

  if (pto_state.retract_command) {
    this->dataPtr->functor.I_Wind.RetractFactor = pto_state.retract_command.value();
  } else {
    this->dataPtr->functor.I_Wind.RetractFactor = DEFAULT_RETRACT_FACTOR;
  }

  this->dataPtr->functor.I_Wind.current_override_ = pto_state.torque_command;
  if (pto_state.torque_command) {
    this->dataPtr->functor.I_Wind.UserCommandedCurrent = pto_state.torque_command.value();
  } else {
    this->dataPtr->functor.I_Wind.UserCommandedCurrent = 0.0;
  }

  this->dataPtr->functor.I_Wind.bias_override_ = pto_state.bias_current_command;
  if (pto_state.bias_current_command) {
    this->dataPtr->functor.I_Wind.BiasCurrent = pto_state.bias_current_command.value();
  } else {
    this->dataPtr->functor.I_Wind.BiasCurrent = DEFAULT_BIASCURRENT;
  }

  this->dataPtr->functor.VBattEMF = this->dataPtr->Ve;
  this->dataPtr->functor.Ri = this->dataPtr->Ri;       // Ohms

// See MINPACK documentation for detail son this solver
// Parameters and defaults are (Scalar = double):
//           : factor(Scalar(100.))
//           , maxfev(1000)
//           , xtol(std::sqrt(NumTraits<Scalar>::epsilon()))
//           , nb_of_subdiagonals(-1)
//           , nb_of_superdiagonals(-1)
//           , epsfcn(Scalar(0.)) {}
  Eigen::HybridNonLinearSolver<ElectroHydraulicSoln> solver(this->dataPtr->functor);
  solver.parameters.xtol = 0.0001;
  solver.parameters.maxfev = 1000;
  solver.diag.setConstant(3, 1.);
  solver.useExternalScaling = true;       // Improves solution stability dramatically.

  int solver_info;
  int i_try;
  for (i_try = 0; i_try < 4; i_try++) {
    // Initial condition based on perfect efficiency
    this->dataPtr->x[0] = buoy_utils::SecondsPerMinute * this->dataPtr->functor.Q /
      this->dataPtr->functor.HydMotorDisp;

    double WindCurr = this->dataPtr->functor.I_Wind(this->dataPtr->x[0U]);
    // 1.375 fudge factor required to match experiments, not yet sure why.
    const double T_applied = 1.375 * this->dataPtr->functor.I_Wind.TorqueConstantInLbPerAmp *
      WindCurr;
    this->dataPtr->x[1] = -T_applied / (this->dataPtr->functor.HydMotorDisp / (2 * M_PI));

    // Estimate VBus based on linearized battery
    double PBus = -this->dataPtr->x[0] * buoy_utils::RPM_TO_RAD_PER_SEC *
      T_applied * buoy_utils::NM_PER_INLB;
    this->dataPtr->x[2] = this->dataPtr->functor.Ri * PBus / this->dataPtr->Ve + this->dataPtr->Ve;

    solver_info = solver.solveNumericalDiff(this->dataPtr->x);
    if (solver_info == 1) {
      break;                   // Solution found so continue
    } else {
      this->dataPtr->functor.Q *= 0.95;  // Reduce piston speed slightly and try again
    }
  }

  if (i_try > 0) {
    std::stringstream warning;
    warning << "Warning: Reduced piston to achieve convergence" << std::endl;
    igndbg << warning.str();
  }

  if (solver_info != 1) {
    std::stringstream warning;
    warning << "=================================" << std::endl;
    warning << "Warning: Numericals solver in ElectroHydraulicPTO did not converge" << std::endl;
    warning << "solver info: [" << solver_info << "]" << std::endl;
    warning << "=================================" << std::endl;
    igndbg << warning.str();
  }

  // Solve Electrical
  const double N = this->dataPtr->x[0U];
  double deltaP = this->dataPtr->x[1U];
  double VBus = this->dataPtr->x[2U];
  VBus = std::min(VBus, this->dataPtr->MaxTargetVoltage);
  double BusPower = this->dataPtr->functor.BusPower;

  double I_Batt = (VBus - this->dataPtr->Ve) / this->dataPtr->Ri;
  if (I_Batt > this->dataPtr->I_BattChargeMax) {       // Need to limit charge current
    I_Batt = this->dataPtr->I_BattChargeMax;
    VBus = this->dataPtr->Ve + this->dataPtr->Ri * this->dataPtr->I_BattChargeMax;
  }

  double I_Load = 0.0;
  if (BusPower > 0) {
    I_Load = BusPower / VBus - I_Batt;
  }

  // Assign Values
  pto_state.rpm = N;
  pto_state.voltage = VBus;
  pto_state.bcurrent = I_Batt;
  pto_state.wcurrent = this->dataPtr->functor.I_Wind.I;
  pto_state.diff_press = this->dataPtr->CompensatorPressure;
  if (deltaP >= 0) {       // Upper Pressure is > Lower Pressure
    pto_state.upper_hyd_press = deltaP;
    pto_state.lower_hyd_press = 0.0;
  } else {
    pto_state.upper_hyd_press = 0.0;
    pto_state.lower_hyd_press = -deltaP;
  }
  pto_state.bias_current = this->dataPtr->functor.I_Wind.BiasCurrent;
  pto_state.loaddc = I_Load;
  pto_state.scale = this->dataPtr->functor.I_Wind.ScaleFactor;
  pto_state.retract = this->dataPtr->functor.I_Wind.RetractFactor;
  pto_state.target_a = this->dataPtr->functor.I_Wind.I;


  pto_loss.hydraulic_motor_loss += 1.0;
  pto_loss.relief_valve_loss += 2.0;
  pto_loss.motor_drive_i2r_loss += 3.0;
  pto_loss.motor_drive_switching_loss += 4.0;
  pto_loss.motor_drive_friction_loss += 5.0;
  pto_loss.battery_i2r_loss = I_Batt * I_Batt * this->dataPtr->Ri;

  _ecm.SetComponentData<buoy_gazebo::components::ElectroHydraulicState>(
    this->dataPtr->PrismaticJointEntity,
    pto_state);

  auto stampMsg = gz::sim::convert<gz::msgs::Time>(_info.simTime);

  _ecm.SetComponentData<buoy_gazebo::components::ElectroHydraulicLoss>(
    this->dataPtr->PrismaticJointEntity,
    pto_loss);

  gz::msgs::Double pistonvel;
  pistonvel.mutable_header()->mutable_stamp()->CopyFrom(stampMsg);
  pistonvel.set_data(xdot);


  if (!pistonvel_pub.Publish(pistonvel)) {
    gzerr << "could not publish pistonvel" << std::endl;
  }

  // Apply force if not in Velocity Mode, in which case a joint velocity is applied elsewhere
  // (likely by a test Fixture)
  if (!this->dataPtr->VelMode) {
    double piston_force = -deltaP * this->dataPtr->PistonArea;
    // Create new component for this entitiy in ECM (if it doesn't already exist)
    auto forceComp = _ecm.Component<gz::sim::components::JointForceCmd>(
      this->dataPtr->PrismaticJointEntity);
    if (forceComp == nullptr) {
      _ecm.CreateComponent(
        this->dataPtr->PrismaticJointEntity,
        gz::sim::components::JointForceCmd({piston_force}));  // Create this iteration
    } else {
      forceComp->Data()[0] += piston_force;     // Add force to existing forces.
    }
  }
}
}  // namespace buoy_gazebo

GZ_ADD_PLUGIN(
  buoy_gazebo::ElectroHydraulicPTO,
  gz::sim::System,
  buoy_gazebo::ElectroHydraulicPTO::ISystemConfigure,
  buoy_gazebo::ElectroHydraulicPTO::ISystemPreUpdate);<|MERGE_RESOLUTION|>--- conflicted
+++ resolved
@@ -143,14 +143,9 @@
   this->dataPtr->x.setConstant(3, 0.0);
   this->dataPtr->x[2] = this->dataPtr->Ve;
 
-<<<<<<< HEAD
   std::string modelName = this->dataPtr->model.Name(_ecm);
   std::string pistonvel_topic = std::string("/")+ modelName + std::string("/pistonvel_") + PrismaticJointName;
   pistonvel_pub = node.Advertise<ignition::msgs::Double>(pistonvel_topic);
-=======
-  std::string pistonvel_topic = std::string("/pistonvel_") + PrismaticJointName;
-  pistonvel_pub = node.Advertise<gz::msgs::Double>(pistonvel_topic);
->>>>>>> 3951e8c2
   if (!pistonvel_pub) {
     gzerr << "Error advertising topic [" << pistonvel_topic << "]" << std::endl;
     return;
