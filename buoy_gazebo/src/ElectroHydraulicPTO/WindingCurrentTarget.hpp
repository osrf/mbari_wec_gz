// Copyright 2022 Open Source Robotics Foundation, Inc. and Monterey Bay Aquarium Research Institute
//
// Licensed under the Apache License, Version 2.0 (the "License");
// you may not use this file except in compliance with the License.
// You may obtain a copy of the License at
//
//     http://www.apache.org/licenses/LICENSE-2.0
//
// Unless required by applicable law or agreed to in writing, software
// distributed under the License is distributed on an "AS IS" BASIS,
// WITHOUT WARRANTIES OR CONDITIONS OF ANY KIND, either express or implied.
// See the License for the specific language governing permissions and
// limitations under the License.

#ifndef ELECTROHYDRAULICPTO__WINDINGCURRENTTARGET_HPP_
#define ELECTROHYDRAULICPTO__WINDINGCURRENTTARGET_HPP_

<<<<<<< HEAD
#include <stdio.h>
=======
#include <splinter_ros/splinter1d.hpp>
>>>>>>> 983f19d3

#include <cmath>
#include <iostream>
#include <memory>
#include <string>
#include <vector>

<<<<<<< HEAD
#include <JustInterp/JustInterp.hpp>
=======
>>>>>>> 983f19d3

// Defines from Controller Firmware, behavior replicated here
#define TORQUE_CONSTANT 0.438   // 0.62 N-m/ARMS  0.428N-m/AMPS Flux Current
#define CURRENT_CMD_RATELIMIT 200  // A/second.  Set to zero to disable feature
#define TORQUE_CMD_TIMEOUT 2  // Torque Command Timeut, in secs. Set to zero to disable timeout
#define BIAS_CMD_TIMEOUT 10  // Bias Current Command Timeut, secs. Set to zero to disable timeout
#define DEFAULT_SCALE_FACTOR 1.0  // -RPM on Kollemogen is +RPM here and extension
#define MAX_SCALE_FACTOR 1.4
#define MIN_SCALE_FACTOR 0.5
#define DEFAULT_RETRACT_FACTOR 0.6
#define MAX_RETRACT_FACTOR 1.0
#define MIN_RETRACT_FACTOR 0.4
#define DEFAULT_BIASCURRENT 0.0  // Start with zero bias current
#define MAX_BIASCURRENT 20.0  // Max allowable winding bias current Magnitude that can be applied
#define MAX_WINDCURRENTLIMIT 35  // Winding Current Limit, Amps.  Limit on internal target
#define SC_RANGE_MIN 0  // Inches
#define SC_RANGE_MAX 80  // Inches
#define STOP_RANGE 10  // Inches from SC_RANGE_MIN and SC_RANGE_MAX to increase generator torque
// Max amount to modify RPM in determining WindingCurrentLimit near ends of stroke
#define MAX_RPM_ADJUSTMENT 5000


class WindingCurrentTarget
{
public:
  const std::vector<double> NSpec {0.0, 300.0, 600.0, 1000.0, 1700.0, 4400.0, 6790.0};  // RPM
  const std::vector<double> TorqueSpec {0.0, 0.0, 0.8, 2.9, 5.6, 9.8, 16.6};  // N-m

  double TorqueConstantNMPerAmp;  // N-m/Amp
  double TorqueConstantInLbPerAmp;  // in-lb/Amp

  double ScaleFactor;
  double RetractFactor;
  double UserCommandedCurrent{0.0};
  double BiasCurrent;
  mutable double I{0.0};
  bool current_override_{false};
  bool bias_override_{false};

  splinter_ros::Splinter1d DefaultDamping;

public:
  WindingCurrentTarget()
  : DefaultDamping(NSpec, TorqueSpec)
  {
    // Set Electric Motor Torque Constant
    this->TorqueConstantNMPerAmp = TORQUE_CONSTANT;  // N-m/Amp
    this->TorqueConstantInLbPerAmp = this->TorqueConstantNMPerAmp * 8.851;  // in-lb/Amp

    this->ScaleFactor = DEFAULT_SCALE_FACTOR;
    this->RetractFactor = DEFAULT_RETRACT_FACTOR;
    this->BiasCurrent = DEFAULT_BIASCURRENT;
  }

  double operator()(const double & N) const
  {
    if (current_override_) {
      I = UserCommandedCurrent;
    } else {
      if (fabs(N) >= NSpec.back()) {
        I = TorqueSpec.back() * this->ScaleFactor / this->TorqueConstantNMPerAmp;
      } else {
        I = this->DefaultDamping.eval(fabs(N)) * this->ScaleFactor / this->TorqueConstantNMPerAmp;
      }

      if (N > 0.0) {
        I *= -this->RetractFactor;
      }

      if (bias_override_) {
        I += BiasCurrent;
      }
    }

    return I;
  }
};


#endif  // ELECTROHYDRAULICPTO__WINDINGCURRENTTARGET_HPP_<|MERGE_RESOLUTION|>--- conflicted
+++ resolved
@@ -15,11 +15,7 @@
 #ifndef ELECTROHYDRAULICPTO__WINDINGCURRENTTARGET_HPP_
 #define ELECTROHYDRAULICPTO__WINDINGCURRENTTARGET_HPP_
 
-<<<<<<< HEAD
-#include <stdio.h>
-=======
 #include <splinter_ros/splinter1d.hpp>
->>>>>>> 983f19d3
 
 #include <cmath>
 #include <iostream>
@@ -27,10 +23,6 @@
 #include <string>
 #include <vector>
 
-<<<<<<< HEAD
-#include <JustInterp/JustInterp.hpp>
-=======
->>>>>>> 983f19d3
 
 // Defines from Controller Firmware, behavior replicated here
 #define TORQUE_CONSTANT 0.438   // 0.62 N-m/ARMS  0.428N-m/AMPS Flux Current
