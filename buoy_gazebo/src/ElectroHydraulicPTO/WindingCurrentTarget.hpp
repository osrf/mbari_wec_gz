--- conflicted
+++ resolved
@@ -82,19 +82,12 @@
     if (current_override_) {
       I = UserCommandedCurrent;
     } else {
-<<<<<<< HEAD
-      if (fabs(N) >= NSpec.back()) 
-        I = TorqueSpec.back() * this->ScaleFactor / this->TorqueConstantNMPerAmp;
-      else 
-        I = this->DefaultDamping.eval(fabs(N)) * this->ScaleFactor / this->TorqueConstantNMPerAmp;
-=======
       if (fabs(N) >= NSpec.back()) {
         I = TorqueSpec.back() * this->ScaleFactor / this->TorqueConstantNMPerAmp;
       } else {
         I = this->DefaultDamping.eval(fabs(N)) * this->ScaleFactor / this->TorqueConstantNMPerAmp;
       }
 
->>>>>>> 983f19d3
       if (N > 0.0) {
         I *= -this->RetractFactor;
       }
