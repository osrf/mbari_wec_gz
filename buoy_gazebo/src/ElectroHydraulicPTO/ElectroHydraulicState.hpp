--- conflicted
+++ resolved
@@ -63,11 +63,7 @@
   float retract{0.0F};
   float target_v{0.0F};  // TODO(anyone) not set
   float target_a{0.0F};
-<<<<<<< HEAD
-  buoy_utils::Status<PowerStatusBits> status;  // TODO(anyone) not set
-=======
   buoy_utils::Status<PowerStatusBits> status;  // NOT CURRENTLY IMPLEMENTED
->>>>>>> e2ea9e01
   float charge_curr_limit{0.0F};  // TODO(anyone) not set
 
   buoy_utils::CommandTriState<> torque_command;
