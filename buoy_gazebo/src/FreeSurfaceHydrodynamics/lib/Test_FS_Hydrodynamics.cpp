// Copyright 2022 Open Source Robotics Foundation, Inc. and Monterey Bay Aquarium Research Institute
//
// Licensed under the Apache License, Version 2.0 (the "License");
// you may not use this file except in compliance with the License.
// You may obtain a copy of the License at
//
//     http://www.apache.org/licenses/LICENSE-2.0
//
// Unless required by applicable law or agreed to in writing, software
// distributed under the License is distributed on an "AS IS" BASIS,
// WITHOUT WARRANTIES OR CONDITIONS OF ANY KIND, either express or implied.
// See the License for the specific language governing permissions and
// limitations under the License.

#include <gnuplot-iostream.h>
#include <Eigen/Dense>
#include <boost/numeric/odeint.hpp>
#include <unistd.h>
#include <iostream>
#include <fstream>
#include <vector>
#include <cstdlib>
#include <ctime>
#include <limits>
#include <string>

#include "FS_Hydrodynamics.hpp"
#include "LinearIncidentWave.hpp"

#include <ament_index_cpp/get_package_share_directory.hpp>

/* The rhs of x' = f(x) defined as a class */
class SingleModeMotionRHS
{
public:
  FS_HydroDynamics * FloatingBody = NULL;
  double last_accel = 0;


  explicit SingleModeMotionRHS(FS_HydroDynamics * Body) : FloatingBody(Body) {}

// x[0] = position
// x[1] = velocity
  void operator()(const std::vector<double> & x, std::vector<double> & dxdt, const double t)
  {
    Eigen::VectorXd pos(6);
    pos(0) = 0; pos(1) = 0; pos(2) = 0; pos(3) = 0; pos(4) = 0; pos(5) = 0;
    pos(2) = x[0];
    Eigen::VectorXd F_B(6);
    F_B = FloatingBody->BuoyancyForce(pos);
    Eigen::VectorXd F_G(6);
    F_G = FloatingBody->GravityForce(pos);
    Eigen::VectorXd F_R(6);
    Eigen::VectorXd accel(6);
    accel(0) = 0; accel(1) = 0; accel(2) = 0; accel(3) = 0; accel(4) = 0; accel(5) = 0;
    accel(2) = last_accel;
    F_R = -FloatingBody->RadiationForce(accel);
    Eigen::VectorXd F_E(6);
    F_E = FloatingBody->ExcitingForce();
    dxdt[0] = x[1];
    dxdt[1] = (F_B(2) + F_G(2) + F_R(2) + F_E(2)) /
      (FloatingBody->M(0, 0) + FloatingBody->AddedMass(10000.0, 2, 2));
    last_accel = dxdt[1];
  }
};

//[ integrate_observer
struct push_back_state_and_time
{
  std::vector<std::vector<double>> & m_states;
  std::vector<double> & m_times;

  push_back_state_and_time(std::vector<std::vector<double>> & states, std::vector<double> & times)
  : m_states(states), m_times(times)
  {
  }

  void operator()(const std::vector<double> & x, double t)
  {
    m_states.push_back(x);
    m_times.push_back(t);
  }
};

int main(int argc, char ** argv)
{
  {
    std::string s = "pkill gnuplot_qt";
    system(s.c_str());
  }

// Defaults
  double A = .5;       // .5 + ((float)(std::rand() % 20) / 10);
  double Tp = 8;       // 3.0 + (std::rand() % 9);
  double tf = 2.0 * Tp;
  double omega = 2 * M_PI / Tp;
  double phase = 20 * M_PI / 180;
  double dt = 0.01;

  bool PlotCoefficients = false;
  bool TestBuoyancyForces = false;
  bool TestGravityForces = false;
  bool TestRadiationForces = false;
  bool TestExcitingForces = false;
  bool TestMotions = false;
  int c;
  while ((c = getopt(argc, argv, "cbgremh")) != -1) {
    switch (c) {
      case 'c':  PlotCoefficients = true; break;
      case 'b':  TestBuoyancyForces = true; break;
      case 'g':  TestGravityForces = true; break;
      case 'r':  TestRadiationForces = true; break;
      case 'e':  TestExcitingForces = true; break;
      case 'm':  TestMotions = true; break;
      case 'h':
        std::cout << "Usage: Test_FS_Hydrodynamics [-cbgremh]" << std::endl;
        std::cout << "       -c :  Plot Hydrodynamic Coefficients" << std::endl;
        std::cout << "       -b :  Test Bouyancy Forces" << std::endl;
        std::cout << "       -g :  Test Gravity Forces" << std::endl;
        std::cout << "       -r :  Test Radiation Forces" << std::endl;
        std::cout << "       -e :  Test Exciting Forces" << std::endl;
        std::cout << "       -m :  Test Motions" << std::endl;
        std::cout << "       -h :  This help message" << std::endl;
        break;
    }
  }

  const char * modes[6] = {"Surge", "Sway", "Heave", "Roll", "Pitch", "Yaw"};
  LinearIncidentWave Inc;
  LinearIncidentWave & IncRef = Inc;
  double rho = 1025;
  double g = 9.81;
  double buoy_mass = 1400;       // kg
  FS_HydroDynamics BuoyA5(IncRef, 1.0, g, rho);
  BuoyA5.SetWaterplane(5.47, 1.37, 1.37);       // Set area and 2nd moments of area for waterplane
  BuoyA5.SetCOB(0, 0, -.22);       // Set COB relative to waterplane coordinate system.
  BuoyA5.SetCOG(0, 0, -.24);       // Set COG relative to waterplane coordinate system.
  BuoyA5.SetVolume(buoy_mass / rho);
  BuoyA5.SetMass(buoy_mass);

  std::string HydrodynamicsBaseFilename =
<<<<<<< HEAD
    ament_index_cpp::get_package_share_directory("buoy_description")
    + "/models/mbari_wec_base/hydrodynamic_coeffs/BuoyA5";

=======
    "/home/hamilton"
//    "/Users/hamilton/Documents"
    "/buoy_ws/src/buoy_sim/"
    "buoy_description/models/mbari_wec_base/hydrodynamic_coeffs/BuoyA5";
>>>>>>> cf4f50d2
  BuoyA5.ReadWAMITData_FD(HydrodynamicsBaseFilename);
  BuoyA5.ReadWAMITData_TD(HydrodynamicsBaseFilename);
  BuoyA5.SetTimestepSize(.01);
  if (PlotCoefficients) {
    BuoyA5.Plot_FD_Coeffs();
    BuoyA5.Plot_TD_Coeffs();
  }
  std::srand((unsigned)time(0));


  std::vector<double> pts_t;
  std::vector<double> pts_pos;
  std::vector<double> pts_vel;
  std::vector<double> pts_accel;
  for (int k = 0; k < tf / dt; k++) {
    double tt = dt * k;
    pts_t.push_back(tt);
    pts_pos.push_back(A * cos(omega * tt + phase));
    pts_vel.push_back(-A * omega * sin(omega * tt + phase));
    pts_accel.push_back(-A * pow(omega, 2) * cos(omega * tt + phase));
  }

  if (TestBuoyancyForces || TestRadiationForces) {
    Gnuplot gp;
    char Amp[10];
    snprintf(Amp, sizeof(Amp), "%.1f", A);
    char Per[10];
    snprintf(Per, sizeof(Per), "%.1f", Tp);
    gp << "set term qt title  'A = " << Amp << "m  T = " << Per << "s'\n";
    gp << "set grid\n";
    gp << "set xlabel 'time (s)'\n";
    gp << "plot '-' w l title 'Vel'" <<
      ",'-' w l title 'Accel'\n";
    gp.send1d(boost::make_tuple(pts_t, pts_vel));
    gp.send1d(boost::make_tuple(pts_t, pts_accel));
  }


// Test Radiation Forces
// Note:  This computes the radiation forces for each mode of motion indivdually, so
// MemRadiation is called 6 times per timestep, once with each acceleration set non-zero
// In use it will be called only once per time-step, with all acclerations set.
  if (TestRadiationForces) {
    std::cout << "Test Radiation Forces " << std::endl;
    for (int i = 0; i < 6; i++) {    // i determines mode of motion.
      for (int j = 0; j < 6; j++) {  // j denotes direction of resulting force
        double am = BuoyA5.AddedMass(omega, i, j);
        double dmp = BuoyA5.Damping(omega, i, j);
        double am_inf = BuoyA5.fd_A_inf_freq(i, j);

        std::vector<double> pts_F_TD, pts_F_FD;
        double last_accel = 0;
        double F_max = -std::numeric_limits<double>::max();
        double F_min = std::numeric_limits<double>::max();
        BuoyA5.SetTimestepSize(dt);  // Reset timestep to re-initialize storage in BuoyA5 Class
        for (int k = 0; k < pts_accel.size(); k++) {
          double accel = pts_accel[k];
          Eigen::VectorXd xddot(6);
          for (int n = 0; n < 6; n++) {
            xddot(n) = 0;
          }
          xddot(i) = last_accel;

          Eigen::VectorXd MemForce(6);
          MemForce = BuoyA5.RadiationForce(xddot);
          pts_F_TD.push_back(am_inf * accel + MemForce(j));
          last_accel = accel;
          double FD_Force = am * pts_accel[k] + dmp * pts_vel[k];
          pts_F_FD.push_back(FD_Force);
          if (FD_Force > F_max) {
            F_max = FD_Force;
          }
          if (FD_Force < F_min) {
            F_min = FD_Force;
          }
        }

        if ((F_min < -1) && (F_max > 1)) {  // Don't plot near-zero forces
          Gnuplot gp;
          char Amp[10];
          snprintf(Amp, sizeof(Amp), "%.1f", A);
          char Per[10];
          snprintf(Per, sizeof(Per), "%.1f", Tp);
          gp << "set term qt title 'Radiation Forces: " << modes[i] << " Motions, " << modes[j] <<
            " Forces:  A = " << Amp << "m  T = " << Per << "s  \n";
          gp << "set grid\n";
          gp << "set xlabel 'time (s)'\n";
          if (j < 3) {
            gp << "set ylabel 'F (N)'\n";
          } else {
            gp << "set  ylabel 'M (N-m)'\n";
          }
          gp << "plot '-' w l title 'Time-Domain'" <<
            ",'-' w l title 'Freq-Domain'\n";
          gp.send1d(boost::make_tuple(pts_t, pts_F_TD));
          gp.send1d(boost::make_tuple(pts_t, pts_F_FD));
          gp << "set xlabel 'time (s)'\n";
          if (j < 3) {
            gp << "set ylabel 'F (N)'\n";
          } else {
            gp << "set  ylabel 'M (N-m)'\n";
          }
          gp << "set title '" << modes[i] << "(t) = " << std::fixed << std::setprecision(1) <<
            Amp <<
            "cos(2 pi t/" << Per << ")'  \n";
          gp << "replot\n";
        }
      }
    }
  }

  if (TestExcitingForces) {
    std::cout << "Test Exciting Forces" << std::endl;
    Inc.SetToMonoChromatic(2 * A, Tp, phase, 180 * M_PI / 180);

    for (int j = 0; j < 6; j++) {                     // j denotes direction of resulting force
      std::complex<double> Chi = BuoyA5.WaveExcitingForceComponents(Inc.m_omega[0], j);
      std::vector<double> pts_F_TD, pts_F_FD, pts_eta;
      BuoyA5.SetTimestepSize(dt);
      for (int k = 0; k < pts_t.size(); k++) {
        pts_F_FD.push_back(
          Inc.m_A[0] * Chi.real() * cos(
            omega * pts_t[k] + phase * cos(
              180 * M_PI / 180)) - Inc.m_A[0] * Chi.imag() *
          sin(omega * pts_t[k] + phase * cos(180 * M_PI / 180)));
        pts_eta.push_back(Inc.eta(0, 0, pts_t[k]));
        Eigen::VectorXd ExtForce(6);
        ExtForce = BuoyA5.ExcitingForce();
        pts_F_TD.push_back(ExtForce(j));
      }
      Gnuplot gp;
      gp << "set term qt title  '" << modes[j] << " Exciting Forces'\n";
      gp << "set grid\n";
      gp << "set xlabel 'time (s)'\n";
      if (j < 3) {
        gp << "set ylabel 'F (N)'\n";
      } else {
        gp << "set  ylabel 'M (N-m)'\n";
      }
      gp << "plot '-' w l title 'Time-Domain'" <<
        ",'-' w l title 'Freq-Domain'" <<
        ",'-' w l title 'eta(t)'\n";
      gp.send1d(boost::make_tuple(pts_t, pts_F_TD));
      gp.send1d(boost::make_tuple(pts_t, pts_F_FD));
      gp.send1d(boost::make_tuple(pts_t, pts_eta));
      gp << "set xlabel 'time (s)'\n";
      if (j < 3) {
        gp << "set ylabel 'F (N)'\n";
      } else {
        gp << "set  ylabel 'M (N-m)'\n";
      }
      gp << "replot\n";
    }
  }

  if (TestBuoyancyForces) {
    std::cout << "Computing Buoyancy Forces" << std::endl;
    for (int j = 0; j < 6; j++) {                     // j denotes direction of resulting force
      std::vector<double> pts_x, pts_F_B;
      for (int k = 0; k < pts_pos.size(); k++) {
        Eigen::VectorXd x(6);
        x(0) = 0; x(1) = 0; x(2) = 0; x(3) = 0; x(4) = 0; x(5) = 0;
        x(j) = pts_pos[k];
        pts_x.push_back(x(j));
        Eigen::VectorXd BuoyancyForce(6);
        BuoyancyForce = BuoyA5.BuoyancyForce(x);
        pts_F_B.push_back(BuoyancyForce(j));
      }
      Gnuplot gp;
      gp << "set term qt title  '" << modes[j] << " Buoyancy Forces'\n";
      gp << "set grid\n";
      gp << "set xlabel 'time (s)'\n";
      if (j < 3) {
        gp << "set ylabel 'F (N)'\n";
      } else {
        gp << "set  ylabel 'M (N-m)'\n";
      }
      gp << "plot '-' w l title 'x(t)'" <<
        ",'-' w l title 'Buoyancy Force'\n";
      gp.send1d(boost::make_tuple(pts_t, pts_x));
      gp.send1d(boost::make_tuple(pts_t, pts_F_B));
      gp << "set xlabel 'time (s)'\n";
      if (j < 3) {
        gp << "set ylabel 'F (N)'\n";
      } else {
        gp << "set  ylabel 'M (N-m)'\n";
      }
      gp << "replot\n";
    }
  }

  if (TestGravityForces) {
    std::cout << "Computing Gravity Forces" << std::endl;
    for (int j = 0; j < 6; j++) {                     // j denotes direction of resulting force
      std::vector<double> pts_x, pts_F_G;
      for (int k = 0; k < pts_pos.size(); k++) {
        Eigen::VectorXd x(6);
        x(0) = 0; x(1) = 0; x(2) = 0; x(3) = 0; x(4) = 0; x(5) = 0;
        x(j) = pts_pos[k];
        pts_x.push_back(x(j));
        Eigen::VectorXd GravityForce(6);
        GravityForce = BuoyA5.GravityForce(x);
        pts_F_G.push_back(GravityForce(j));
      }
      Gnuplot gp;
      gp << "set term qt title  '" << modes[j] << " Gravity Forces'\n";
      gp << "set grid\n";
      gp << "set xlabel 'time (s)'\n";
      if (j < 3) {
        gp << "set ylabel 'F (N)'\n";
      } else {
        gp << "set  ylabel 'M (N-m)'\n";
      }
      gp << "plot '-' w l title 'x(t)'" <<
        ",'-' w l title 'Gravity Force'\n";
      gp.send1d(boost::make_tuple(pts_t, pts_x));
      gp.send1d(boost::make_tuple(pts_t, pts_F_G));
      gp << "set xlabel 'time (s)'\n";
      if (j < 3) {
        gp << "set ylabel 'F (N)'\n";
      } else {
        gp << "set  ylabel 'M (N-m)'\n";
      }
      gp << "replot\n";
    }
  }

  if (TestMotions) {
    std::cout << "Test Motions" << std::endl;
    Eigen::Matrix<double, 3, 3> I;
    I << 1500, 0, 0,
      0, 1500, 0,
      0, 0, 650;
    BuoyA5.SetI(I);

    std::vector<double> pts_T;
    Eigen::Matrix<std::vector<double>, 6, 1> pts_ChiMod, pts_ChiPh;

    double dT = .1;
    for (double T = dT; T < 24; T += dT) {
      pts_T.push_back(T);
      double w = 2 * M_PI / T;
      auto Chi = BuoyA5.ComplexAmplitude(w);
      for (int j = 0; j < 6; j++) {
        pts_ChiMod(j).push_back(std::abs(Chi(j)));
        pts_ChiPh(j).push_back(std::arg(Chi(j)) * 180 / M_PI);
      }
    }

    for (int j = 0; j < 6; j++) {
      Gnuplot gp1;
      gp1 << "set term qt title  '" << modes[j] << " RAO Amplitude'\n";
      gp1 << "set grid\n";
      gp1 << "set xlabel 'Wave Period (s)'\n";
      gp1 << "plot '-' w l \n";
      gp1.send1d(boost::make_tuple(pts_T, pts_ChiMod(j)));

      Gnuplot gp2;
      gp2 << "set term qt title  '" << modes[j] << " RAO Phase Angle (deg)'\n";
      gp2 << "set grid\n";
      gp2 << "set xlabel 'Wave Period (s)'\n";
      gp2 << "plot '-' w l \n";
      gp2.send1d(boost::make_tuple(pts_T, pts_ChiPh(j)));
    }


    Inc.SetToMonoChromatic(2 * A, Tp, phase, 180 * M_PI / 180);
    BuoyA5.SetTimestepSize(dt);

    std::vector<double> x(2);
    x[0] = 0.0;              // initial position
    x[1] = 0.0;              // initial velocity


    double t_final = 20.0;
    // integrate_observ
    std::vector<std::vector<double>> x_vec;
    std::vector<double> times;
    boost::numeric::odeint::euler<std::vector<double>> stepper;
    SingleModeMotionRHS RHS(&BuoyA5);
    int steps = boost::numeric::odeint::integrate_const(
      stepper, RHS,
      x, 0.0, t_final, dt, push_back_state_and_time(x_vec, times) );


    /* output */
    std::vector<double> pts_t, pts_x0, pts_x1;
    for (size_t i = 0; i <= steps; i++) {
      pts_t.push_back(times[i]);
      pts_x0.push_back(x_vec[i][0]);
      pts_x1.push_back(x_vec[i][1]);
    }

    Gnuplot gp;
    gp << "set term qt title  'Motion Output'\n";
    gp << "set grid\n";
    gp << "set xlabel 't (s)'\n";
    gp << "plot '-' w l title 'x0'" <<
      ",'-' w l title 'x1'\n";
    gp.send1d(boost::make_tuple(pts_t, pts_x0));
    gp.send1d(boost::make_tuple(pts_t, pts_x1));
  }
}<|MERGE_RESOLUTION|>--- conflicted
+++ resolved
@@ -139,16 +139,10 @@
   BuoyA5.SetMass(buoy_mass);
 
   std::string HydrodynamicsBaseFilename =
-<<<<<<< HEAD
-    ament_index_cpp::get_package_share_directory("buoy_description")
-    + "/models/mbari_wec_base/hydrodynamic_coeffs/BuoyA5";
-
-=======
     "/home/hamilton"
 //    "/Users/hamilton/Documents"
     "/buoy_ws/src/buoy_sim/"
     "buoy_description/models/mbari_wec_base/hydrodynamic_coeffs/BuoyA5";
->>>>>>> cf4f50d2
   BuoyA5.ReadWAMITData_FD(HydrodynamicsBaseFilename);
   BuoyA5.ReadWAMITData_TD(HydrodynamicsBaseFilename);
   BuoyA5.SetTimestepSize(.01);
