--- conflicted
+++ resolved
@@ -135,29 +135,16 @@
 
   this->dataPtr->F = this->dataPtr->P * this->dataPtr->pistonArea;
 
-<<<<<<< HEAD
-=======
-  this->dataPtr->F = this->dataPtr->P*this->dataPtr->pistonArea;
-
->>>>>>> feeb967a
   ignwarn << "V (" << this->dataPtr->name << "):" << this->dataPtr->V << std::endl;
   ignwarn << "P (" << this->dataPtr->name << "):" << this->dataPtr->P << std::endl;
   ignwarn << "T (" << this->dataPtr->name << "):" << this->dataPtr->T << std::endl;
 }
 
 //////////////////////////////////////////////////
-<<<<<<< HEAD
-void PolytropicPneumaticSpring::Configure(
-  const Entity & _entity,
-  const std::shared_ptr<const sdf::Element> & _sdf,
-  EntityComponentManager & _ecm,
-  EventManager & /*_eventMgr*/)
-=======
 void PolytropicPneumaticSpring::Configure(const ignition::gazebo::Entity &_entity,
     const std::shared_ptr<const sdf::Element> &_sdf,
     ignition::gazebo::EntityComponentManager &_ecm,
     ignition::gazebo::EventManager &/*_eventMgr*/)
->>>>>>> feeb967a
 {
   this->dataPtr->name = _sdf->Get<std::string>("chamber", "upper_adiabatic").first;
   ignwarn << "name: " << this->dataPtr->name << std::endl;
@@ -168,13 +155,8 @@
   this->dataPtr->T0 = SdfParamDouble(_sdf, "T0", 283.15);
   this->dataPtr->R = SdfParamDouble(_sdf, "R_specific", 0.2968);
   this->dataPtr->c_p = SdfParamDouble(_sdf, "c_p", 1.04);
-<<<<<<< HEAD
   this->dataPtr->debug_prescribed_velocity = _sdf->Get<bool>(
-    "debug_prescribed_velocity",
-    false).first;
-=======
-  this->dataPtr->debug_prescribed_velocity = _sdf->Get<bool>("debug_prescribed_velocity", false).first;
->>>>>>> feeb967a
+    "debug_prescribed_velocity", false).first;
 
   this->dataPtr->hysteresis = _sdf->Get<bool>("hysteresis", false).first;
   if (this->dataPtr->hysteresis) {
@@ -192,11 +174,7 @@
       this->dataPtr->x2 * this->dataPtr->pistonArea;
     ignwarn << "V2: " << this->dataPtr->V2 << std::endl;
 
-<<<<<<< HEAD
     this->dataPtr->c = this->dataPtr->P1 * this->dataPtr->V1 / this->dataPtr->T0;
-=======
-    this->dataPtr->c = this->dataPtr->P1*this->dataPtr->V1/this->dataPtr->T0;
->>>>>>> feeb967a
     ignwarn << "c: " << this->dataPtr->c << std::endl;
     this->dataPtr->mass = this->dataPtr->c / this->dataPtr->R;
     ignwarn << "mass: " << this->dataPtr->mass << std::endl;
@@ -205,11 +183,7 @@
     this->dataPtr->P0 = SdfParamDouble(_sdf, "P0", 410240);
     this->dataPtr->x0 = SdfParamDouble(_sdf, "x0", 0.9921);
     this->dataPtr->V0 = this->dataPtr->deadVolume + \
-<<<<<<< HEAD
       this->dataPtr->x0 * this->dataPtr->pistonArea;
-=======
-                        this->dataPtr->x0*this->dataPtr->pistonArea;
->>>>>>> feeb967a
 
     ignwarn << "V0: " << this->dataPtr->V0 << std::endl;
     this->dataPtr->c = this->dataPtr->P0 * this->dataPtr->V0 / this->dataPtr->T0;
@@ -218,18 +192,10 @@
     ignwarn << "mass: " << this->dataPtr->mass << std::endl;
   }
 
-<<<<<<< HEAD
-  this->dataPtr->model = Model(_entity);
+  this->dataPtr->model = ignition::gazebo::Model(_entity);
   if (!this->dataPtr->model.Valid(_ecm)) {
-    ignerr << "PolytropicPneumaticSpring plugin should be attached to a model entity. " <<
-      "Failed to initialize." << std::endl;
-=======
-  this->dataPtr->model = ignition::gazebo::Model(_entity);
-  if (!this->dataPtr->model.Valid(_ecm))
-  {
     ignerr << "PolytropicPneumaticSpring plugin should be attached to a model entity. "
            << "Failed to initialize." << std::endl;
->>>>>>> feeb967a
     return;
   }
 
@@ -241,21 +207,12 @@
     return;
   }
 
-<<<<<<< HEAD
-  this->dataPtr->jointEntity = this->dataPtr->model.JointByName(
-    _ecm,
-    jointName);
-  if (this->dataPtr->jointEntity == kNullEntity) {
-    ignerr << "Joint with name[" << jointName << "] not found. " <<
-      "The PolytropicPneumaticSpring may not influence this joint.\n";
-=======
   this->dataPtr->jointEntity = this->dataPtr->model.JointByName(_ecm,
       jointName);
   if (this->dataPtr->jointEntity == ignition::gazebo::kNullEntity)
   {
     ignerr << "Joint with name[" << jointName << "] not found. "
     << "The PolytropicPneumaticSpring may not influence this joint.\n";
->>>>>>> feeb967a
     return;
   }
 
@@ -303,11 +260,7 @@
   IGN_PROFILE("PolytropicPneumaticSpring::PreUpdate");
 
   // If the joint hasn't been identified yet, the plugin is disabled
-<<<<<<< HEAD
-  if (this->dataPtr->jointEntity == kNullEntity) {
-=======
   if (this->dataPtr->jointEntity == ignition::gazebo::kNullEntity)
->>>>>>> feeb967a
     return;
   }
 
@@ -326,33 +279,17 @@
 
   // Create joint position component if one doesn't exist
   auto jointPosComp =
-<<<<<<< HEAD
-    _ecm.Component<components::JointPosition>(this->dataPtr->jointEntity);
-  if (jointPosComp == nullptr) {
-    _ecm.CreateComponent(
-      this->dataPtr->jointEntity, components::JointPosition());
-=======
       _ecm.Component<ignition::gazebo::components::JointPosition>(this->dataPtr->jointEntity);
   if (jointPosComp == nullptr)
   {
     _ecm.CreateComponent(
         this->dataPtr->jointEntity, ignition::gazebo::components::JointPosition());
->>>>>>> feeb967a
   }
   // We just created the joint position component, give one iteration for the
   // physics system to update its size
   if (jointPosComp == nullptr || jointPosComp->Data().empty()) {
     return;
-<<<<<<< HEAD
-  }
-
-  // Create joint velocity component if one doesn't exist
-  auto jointVelComp =
-    _ecm.Component<components::JointVelocity>(this->dataPtr->jointEntity);
-  if (jointVelComp == nullptr) {
-    _ecm.CreateComponent(
-      this->dataPtr->jointEntity, components::JointVelocity());
-=======
+  }
 
   // Create joint velocity component if one doesn't exist
   auto jointVelComp =
@@ -361,7 +298,6 @@
   {
     _ecm.CreateComponent(
         this->dataPtr->jointEntity, ignition::gazebo::components::JointVelocity());
->>>>>>> feeb967a
   }
   // We just created the joint velocity component, give one iteration for the
   // physics system to update its size
@@ -370,13 +306,9 @@
   }
 
 
-<<<<<<< HEAD
   // TODO(anyone): Figure out if (0) for the index is always correct,
   // some OR code has a process of finding the index for this argument.
   double x = jointPosComp->Data().at(0);
-=======
-  double x = jointPosComp->Data().at(0);  //TODO: Figure out if (0) for the index is always correct, some OR code has a process of finding the index for this argument.
->>>>>>> feeb967a
   double v = jointVelComp->Data().at(0);
   ignwarn << "velocity: " << v << std::endl;
   if (this->dataPtr->name.compare(0, 5, std::string("upper")) == 0) {
@@ -385,18 +317,10 @@
     ignwarn << "swap direction (" << this->dataPtr->name << ")" << std::endl;
   }
 
-<<<<<<< HEAD
   if (this->dataPtr->hysteresis) {
     ignwarn << "hysteresis (" << this->dataPtr->name << "): " <<
       this->dataPtr->hysteresis << std::endl;
     if (v >= 0.0) {
-=======
-  if(this->dataPtr->hysteresis)
-  {
-    ignwarn << "hysteresis (" << this->dataPtr->name << "): " << this->dataPtr->hysteresis << std::endl;
-    if(v>=0.0)
-    {
->>>>>>> feeb967a
       this->dataPtr->n = this->dataPtr->n1;
       ignwarn << "polytropic index for increasing volume (" << this->dataPtr->name << "): " <<
         this->dataPtr->n << std::endl;
@@ -420,11 +344,7 @@
     ignwarn << "F (" << this->dataPtr->name << "):" << this->dataPtr->F << std::endl;
   }
 
-<<<<<<< HEAD
   // TODO(anyone): use sensor to access to F (load cell?), P (pressure sensor), and T (thermometer)
-=======
-  //TODO use sensor to access to F (load cell?), P (pressure sensor), and T (thermometer)
->>>>>>> feeb967a
 
   ignition::msgs::Double force, pressure, volume, temperature, heat_rate;
   force.set_data(this->dataPtr->F);
@@ -437,12 +357,7 @@
     ignerr << "could not publish force" << std::endl;
   }
 
-<<<<<<< HEAD
   if (!pressure_pub.Publish(pressure)) {
-=======
-  if (!pressure_pub.Publish(pressure))
-  {
->>>>>>> feeb967a
     ignerr << "could not publish pressure" << std::endl;
   }
 
@@ -450,12 +365,7 @@
     ignerr << "could not publish volume" << std::endl;
   }
 
-<<<<<<< HEAD
   if (!temperature_pub.Publish(temperature)) {
-=======
-  if (!temperature_pub.Publish(temperature))
-  {
->>>>>>> feeb967a
     ignerr << "could not publish temperature" << std::endl;
   }
 
@@ -465,29 +375,6 @@
 
   if (!this->dataPtr->debug_prescribed_velocity) {
     auto forceComp =
-<<<<<<< HEAD
-      _ecm.Component<components::JointForceCmd>(this->dataPtr->jointEntity);
-    if (forceComp == nullptr) {
-      _ecm.CreateComponent(
-        this->dataPtr->jointEntity,
-        components::JointForceCmd({this->dataPtr->F}));
-    } else {
-      forceComp->Data()[0] += this->dataPtr->F;  // Add force to existing forces.
-    }
-  } else {
-    double period = 2.0;  // sec
-
-    double piston_velocity = this->dataPtr->stroke * cos(
-      2.0 * 3.14159265358979 *
-      std::chrono::duration_cast<std::chrono::seconds>(_info.simTime).count() / period);
-    auto joint_vel = _ecm.Component<components::JointVelocityCmd>(this->dataPtr->jointEntity);
-    if (joint_vel == nullptr) {
-      _ecm.CreateComponent(
-        this->dataPtr->jointEntity,
-        components::JointVelocityCmd({piston_velocity}));
-    } else {
-      *joint_vel = components::JointVelocityCmd({piston_velocity});
-=======
         _ecm.Component<ignition::gazebo::components::JointForceCmd>(this->dataPtr->jointEntity);
     if (forceComp == nullptr)
     {
@@ -503,8 +390,10 @@
   {
     double period = 2.0; // sec
 
-    double piston_velocity = this->dataPtr->stroke*cos(2.0*3.14159265358979*std::chrono::duration_cast<std::chrono::seconds>(_info.simTime).count()/period);
-    auto joint_vel = _ecm.Component<ignition::gazebo::components::JointVelocityCmd>(this->dataPtr->jointEntity);
+    double piston_velocity = this->dataPtr->stroke*cos(2.0*3.14159265358979*
+      std::chrono::duration_cast<std::chrono::seconds>(_info.simTime).count()/period);
+    auto joint_vel = _ecm.Component<ignition::gazebo::components::JointVelocityCmd>(
+      this->dataPtr->jointEntity);
     if (joint_vel == nullptr)
     {
       _ecm.CreateComponent(this->dataPtr->jointEntity,
@@ -513,26 +402,12 @@
     else
     {
       *joint_vel = ignition::gazebo::components::JointVelocityCmd({piston_velocity});
->>>>>>> feeb967a
     }
   }
 }
 } // namespace buoy_gazebo
 
-<<<<<<< HEAD
-
-IGNITION_ADD_PLUGIN(
-  PolytropicPneumaticSpring,
-  ignition::gazebo::System,
-  PolytropicPneumaticSpring::ISystemConfigure,
-  PolytropicPneumaticSpring::ISystemPreUpdate)
-
-IGNITION_ADD_PLUGIN_ALIAS(
-  PolytropicPneumaticSpring,
-  "ignition::gazebo::systems::PolytropicPneumaticSpring")
-=======
 IGNITION_ADD_PLUGIN(buoy_gazebo::PolytropicPneumaticSpring,
                     ignition::gazebo::System,
                     buoy_gazebo::PolytropicPneumaticSpring::ISystemConfigure,
-                    buoy_gazebo::PolytropicPneumaticSpring::ISystemPreUpdate)
->>>>>>> feeb967a
+                    buoy_gazebo::PolytropicPneumaticSpring::ISystemPreUpdate)