// Copyright 2022 Open Source Robotics Foundation, Inc. and Monterey Bay Aquarium Research Institute
//
// Licensed under the Apache License, Version 2.0 (the "License");
// you may not use this file except in compliance with the License.
// You may obtain a copy of the License at
//
//     http://www.apache.org/licenses/LICENSE-2.0
//
// Unless required by applicable law or agreed to in writing, software
// distributed under the License is distributed on an "AS IS" BASIS,
// WITHOUT WARRANTIES OR CONDITIONS OF ANY KIND, either express or implied.
// See the License for the specific language governing permissions and
// limitations under the License.

#ifndef POLYTROPICPNEUMATICSPRING__SPRINGSTATE_HPP_
#define POLYTROPICPNEUMATICSPRING__SPRINGSTATE_HPP_

#include <ignition/gazebo/components/Factory.hh>
#include <ignition/gazebo/components/Component.hh>
#include <ignition/gazebo/config.hh>

#include <buoy_utils/CommandTriState.hpp>

namespace buoy_gazebo
{
<<<<<<< HEAD
=======
/// \brief Command state variable that tracks if command is running, finished, or ever was active
struct CommandTriState
{
  bool left{false};
  bool right{false};

  bool isRunning() const  // rising edge
  {
    return !left && right;
  }

  bool isFinished() const  // falling edge
  {
    return left && !right;
  }

  bool active() const  // running or finished
  {
    return left || right;
  }

  operator bool() const
  {
    return isRunning();
  }

  void reset()
  {
    left = right = false;  // no command activity
  }

  void operator=(const bool state)
  {
    if (state) {
      if (!active()) {
        right = true;
      }
    } else {
      if (isRunning()) {
        left = true;
        right = false;
      }
    }
  }
};

struct SpringStatusBits
{
  uint8_t ReliefValveRequest : 7;  // Request to open/close valve
  uint8_t ReliefValveStatus : 1;  // Status of Relief valve open/close
  uint8_t PumpRequest : 1;  // Request to turn pump on or off
  uint8_t PumpStatus : 1;  // Status of pump switch
  uint8_t PumpOverTemp : 1;  // Status of pump OverTemp signal
  uint8_t PumpToggle : 1;  // Status of pump Toggle.
  uint8_t TetherPowerRequest : 1;  // Request to turn tether power on or off
  uint8_t TetherPowerStatus : 1;  // Status of tether power relay
  uint8_t LR_Fault : 1;  // Status of LRF fault input
  uint8_t AUX_Fault : 1;  // Status of AUX fault input
};

typedef union {
  uint16_t status{0U};
  SpringStatusBits bits;
} SpringStatusUnion;

struct SpringStatus
{
  SpringStatusUnion status;

  operator const uint16_t &() const
  {
    return status.status;
  }

  SpringStatusBits & bits()
  {
    return status.bits;
  }
};

>>>>>>> 401041ce
/// \brief State data for spring commands and feedback from sensors for SCRecord message in ROS2
struct SpringState
{
  // SCRecord
  int16_t load_cell{0};  // load on Buoy->PTO universal joint in Newtons (TODO(andermi) units)
  float range_finder{0.0F};  // piston position in meters measured from fully retracted as
                             // reference. In buoy this is laser range finder at top of upper
                             // chamber (TODO(andermi) units)
  float upper_psi{0.0F};  // pressure in PSI (TODO(andermi) units)
  float lower_psi{0.0F};  // pressure in PSI (TODO(andermi) units)
  SpringStatus status;  // status of SpringController

  // Commands
  buoy_utils::CommandTriState<> valve_command;
  buoy_utils::CommandTriState<> pump_command;

  bool operator==(const SpringState & that) const
  {
    bool equal = this->load_cell == that.load_cell;
    equal &= fabs(this->range_finder - that.range_finder) < 1e-7F;
    equal &= fabs(this->upper_psi - that.upper_psi) < 1e-7F;
    equal &= fabs(this->lower_psi - that.lower_psi) < 1e-7F;
    equal &= this->status == that.status;
    return equal;
  }
};

namespace components
{
using SpringState = ignition::gazebo::components::Component<buoy_gazebo::SpringState,
    class SpringStateTag>;
IGN_GAZEBO_REGISTER_COMPONENT("buoy_gazebo.components.SpringState", SpringState)
}  // namespace components

}  // namespace buoy_gazebo

#endif  // POLYTROPICPNEUMATICSPRING__SPRINGSTATE_HPP_<|MERGE_RESOLUTION|>--- conflicted
+++ resolved
@@ -23,54 +23,6 @@
 
 namespace buoy_gazebo
 {
-<<<<<<< HEAD
-=======
-/// \brief Command state variable that tracks if command is running, finished, or ever was active
-struct CommandTriState
-{
-  bool left{false};
-  bool right{false};
-
-  bool isRunning() const  // rising edge
-  {
-    return !left && right;
-  }
-
-  bool isFinished() const  // falling edge
-  {
-    return left && !right;
-  }
-
-  bool active() const  // running or finished
-  {
-    return left || right;
-  }
-
-  operator bool() const
-  {
-    return isRunning();
-  }
-
-  void reset()
-  {
-    left = right = false;  // no command activity
-  }
-
-  void operator=(const bool state)
-  {
-    if (state) {
-      if (!active()) {
-        right = true;
-      }
-    } else {
-      if (isRunning()) {
-        left = true;
-        right = false;
-      }
-    }
-  }
-};
-
 struct SpringStatusBits
 {
   uint8_t ReliefValveRequest : 7;  // Request to open/close valve
@@ -105,7 +57,6 @@
   }
 };
 
->>>>>>> 401041ce
 /// \brief State data for spring commands and feedback from sensors for SCRecord message in ROS2
 struct SpringState
 {
