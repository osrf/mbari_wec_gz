--- conflicted
+++ resolved
@@ -23,8 +23,6 @@
 
 namespace buoy_gazebo
 {
-<<<<<<< HEAD
-=======
 struct SpringStatusBits
 {
   uint8_t ReliefValveRequest : 7;  // Request to open/close valve
@@ -59,7 +57,6 @@
   }
 };
 
->>>>>>> 52eed164
 /// \brief State data for spring commands and feedback from sensors for SCRecord message in ROS2
 struct SpringState
 {
