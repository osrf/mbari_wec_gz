// Copyright 2022 Open Source Robotics Foundation, Inc. and Monterey Bay Aquarium Research Institute
//
// Licensed under the Apache License, Version 2.0 (the "License");
// you may not use this file except in compliance with the License.
// You may obtain a copy of the License at
//
//     http://www.apache.org/licenses/LICENSE-2.0
//
// Unless required by applicable law or agreed to in writing, software
// distributed under the License is distributed on an "AS IS" BASIS,
// WITHOUT WARRANTIES OR CONDITIONS OF ANY KIND, either express or implied.
// See the License for the specific language governing permissions and
// limitations under the License.

#ifndef POLYTROPICPNEUMATICSPRING__POLYTROPICPNEUMATICSPRING_HH_
#define POLYTROPICPNEUMATICSPRING__POLYTROPICPNEUMATICSPRING_HH_

#include <ignition/gazebo/System.hh>
#include <ignition/transport.hh>

<<<<<<< HEAD
#include <memory>

namespace ignition
{
namespace gazebo
{
// Inline bracket to help doxygen filtering.
inline namespace IGNITION_GAZEBO_VERSION_NAMESPACE
{
namespace systems
{
// enum class SpringType { linear, pneumatic_adiabatic, pneumatic_calibrated};

// Forward declaration
struct PolytropicPneumaticSpringPrivate;

/// \brief This can be attached to a model with a reference
/// to a single prismatic joint. A force proportional to the
/// joint displacement will be applied along the axis of the joint.
/// This is an added force that will sum to other forces that may be present.
///
/// ## System Parameters
///
/// xml tags in Ignition Gazebo .sdf file define behavior as follows:
///
/// \brief <JointName>  The name of the joint to control. Required parameter.
///
/// <SpringType> \brief Type of Spring, options are 'linear', 'pneumatic_adiabatic',
///               'pneumatic_calibrated'  - Currently Unused
///
/// <SpringConst> \brief The spring constant.
///                Required and used when 'SpringType' is 'trivial'.
///                The default is 1.
///
/// <PistonDiam> \brief Piston Diam (inches)
///               Required and used whenever 'SpringType' is not 'trivial'.
///               The default is 5.  - Currently Unused
///
/// <RodDiam> \brief Rod Diamter (inches)
///            Required and used whenever 'SpringType' is not 'trivial'.
///            The default is 1.5.  - Currently Unused
///
/// <PistonEndVolume> \brief Piston End Dead Volume when position is 0 (inches^3).
///                    Required and used whenever 'SpringType' is not 'trivial'.
///                    The default is 1430.  - Currently Unused
///
/// <RodEndVolume> \brief Rod End Dead Volume when position is 0 (inches^3).
///                 Required and used whenever 'SpringType' is not 'trivial'.
///                 The default is 4700.  - Currently Unused
///
/// <PistonEndPressure> \brief Piston End pressure when position is 0 (psia).
///                      Required and used whenever 'SpringType' is not 'trivial'.
///                      The default is 65.  - Currently Unused
///
/// <RodEndPressure> \brief Rod End pressure when position is 0 (psia).
///                   Required and used whenever 'SpringType' is not 'trivial'.
///                   The default is 160.  - Currently Unused
///
/// <AmbientTemp> \brief Ambient Temperature (degrees C).
///                Required and used whenever 'SpringType' is not 'trivial'.
///                The default is 15.  - Currently Unused
///


class PolytropicPneumaticSpring : public System, public ISystemConfigure, public ISystemPreUpdate
{
=======
namespace buoy_gazebo
{
//enum class SpringType { linear, pneumatic_adiabatic, pneumatic_calibrated};

// Forward declaration
struct PolytropicPneumaticSpringPrivate;

/// \brief This can be attached to a model with a reference
/// to a single prismatic joint. A force proportional to the
/// joint displacement will be applied along the axis of the joint.
/// This is an added force that will sum to other forces that may be present.
///
/// ## System Parameters
///
/// xml tags in Ignition Gazebo .sdf file define behavior as follows:
///
/// \brief <JointName>  The name of the joint to control. Required parameter.
///
/// <SpringType> \brief Type of Spring, options are 'linear', 'pneumatic_adiabatic', 'pneumatic_calibrated'  - Currently Unused
///
/// <SpringConst> \brief The spring constant.  Required and used when 'SpringType' is 'trivial'.  The default is 1.
///
/// <PistonDiam> \brief Piston Diam (inches) Required and used whenever 'SpringType' is not 'trivial'.  The default is 5.  - Currently Unused
///
/// <RodDiam> \brief Rod Diamter (inches) Required and used whenever 'SpringType' is not 'trivial'.  The default is 1.5.  - Currently Unused
///
/// <PistonEndVolume> \brief Piston End Dead Volume when position is 0 (inches^3). Required and used whenever 'SpringType' is not 'trivial'.  The default is 1430.  - Currently Unused
///
/// <RodEndVolume> \brief Rod End Dead Volume when position is 0 (inches^3).  Required and used whenever 'SpringType' is not 'trivial'.  The default is 4700.  - Currently Unused
///
/// <PistonEndPressure> \brief Piston End pressure when position is 0 (psia).  Required and used whenever 'SpringType' is not 'trivial'.  The default is 65.  - Currently Unused
///
/// <RodEndPressure> \brief Rod End pressure when position is 0 (psia).  Required and used whenever 'SpringType' is not 'trivial'.  The default is 160.  - Currently Unused
///
/// <AmbientTemp> \brief Ambient Temperature (degrees C).  Required and used whenever 'SpringType' is not 'trivial'.  The default is 15.  - Currently Unused
///



class PolytropicPneumaticSpring
    : public ignition::gazebo::System,
      public ignition::gazebo::ISystemConfigure,
      public ignition::gazebo::ISystemPreUpdate
{
>>>>>>> feeb967a
public:
  /// \brief Constructor
  PolytropicPneumaticSpring();

  /// \brief Destructor
  ~PolytropicPneumaticSpring() override = default;

  // Documentation inherited
<<<<<<< HEAD
  void Configure(
    const Entity & _entity,
    const std::shared_ptr<const sdf::Element> & _sdf,
    EntityComponentManager & _ecm,
    EventManager & _eventMgr) override;

  // Documentation inherited
  void PreUpdate(
    const ignition::gazebo::UpdateInfo & _info,
    ignition::gazebo::EntityComponentManager & _ecm) override;

private:
  void computeForce(const double & x, const double & v, const double & n);

  ignition::transport::Node node;
  ignition::transport::Node::Publisher force_pub, pressure_pub, volume_pub,
    temperature_pub, heat_rate_pub;
=======
  void Configure(const ignition::gazebo::Entity &_entity,
                 const std::shared_ptr<const sdf::Element> &_sdf,
                 ignition::gazebo::EntityComponentManager &_ecm,
                 ignition::gazebo::EventManager &_eventMgr) override;

  // Documentation inherited
  void PreUpdate(const ignition::gazebo::UpdateInfo &_info,
                 ignition::gazebo::EntityComponentManager &_ecm) override;

private:

  void computeForce(const double &x, const double &v, const double &n);

  ignition::transport::Node node;
  ignition::transport::Node::Publisher force_pub, pressure_pub, volume_pub, temperature_pub, heat_rate_pub;
>>>>>>> feeb967a

  /// \brief Private data pointer
  std::unique_ptr<PolytropicPneumaticSpringPrivate> dataPtr;
};
<<<<<<< HEAD
}  // namespace systems
}
}  // namespace gazebo
}  // namespace ignition
=======
} // namespace buoy_gazebo
>>>>>>> feeb967a

#endif  // POLYTROPICPNEUMATICSPRING__POLYTROPICPNEUMATICSPRING_HH_<|MERGE_RESOLUTION|>--- conflicted
+++ resolved
@@ -18,19 +18,11 @@
 #include <ignition/gazebo/System.hh>
 #include <ignition/transport.hh>
 
-<<<<<<< HEAD
 #include <memory>
 
-namespace ignition
+namespace buoy_gazebo
 {
-namespace gazebo
-{
-// Inline bracket to help doxygen filtering.
-inline namespace IGNITION_GAZEBO_VERSION_NAMESPACE
-{
-namespace systems
-{
-// enum class SpringType { linear, pneumatic_adiabatic, pneumatic_calibrated};
+//enum class SpringType { linear, pneumatic_adiabatic, pneumatic_calibrated};
 
 // Forward declaration
 struct PolytropicPneumaticSpringPrivate;
@@ -83,54 +75,11 @@
 ///
 
 
-class PolytropicPneumaticSpring : public System, public ISystemConfigure, public ISystemPreUpdate
-{
-=======
-namespace buoy_gazebo
-{
-//enum class SpringType { linear, pneumatic_adiabatic, pneumatic_calibrated};
-
-// Forward declaration
-struct PolytropicPneumaticSpringPrivate;
-
-/// \brief This can be attached to a model with a reference
-/// to a single prismatic joint. A force proportional to the
-/// joint displacement will be applied along the axis of the joint.
-/// This is an added force that will sum to other forces that may be present.
-///
-/// ## System Parameters
-///
-/// xml tags in Ignition Gazebo .sdf file define behavior as follows:
-///
-/// \brief <JointName>  The name of the joint to control. Required parameter.
-///
-/// <SpringType> \brief Type of Spring, options are 'linear', 'pneumatic_adiabatic', 'pneumatic_calibrated'  - Currently Unused
-///
-/// <SpringConst> \brief The spring constant.  Required and used when 'SpringType' is 'trivial'.  The default is 1.
-///
-/// <PistonDiam> \brief Piston Diam (inches) Required and used whenever 'SpringType' is not 'trivial'.  The default is 5.  - Currently Unused
-///
-/// <RodDiam> \brief Rod Diamter (inches) Required and used whenever 'SpringType' is not 'trivial'.  The default is 1.5.  - Currently Unused
-///
-/// <PistonEndVolume> \brief Piston End Dead Volume when position is 0 (inches^3). Required and used whenever 'SpringType' is not 'trivial'.  The default is 1430.  - Currently Unused
-///
-/// <RodEndVolume> \brief Rod End Dead Volume when position is 0 (inches^3).  Required and used whenever 'SpringType' is not 'trivial'.  The default is 4700.  - Currently Unused
-///
-/// <PistonEndPressure> \brief Piston End pressure when position is 0 (psia).  Required and used whenever 'SpringType' is not 'trivial'.  The default is 65.  - Currently Unused
-///
-/// <RodEndPressure> \brief Rod End pressure when position is 0 (psia).  Required and used whenever 'SpringType' is not 'trivial'.  The default is 160.  - Currently Unused
-///
-/// <AmbientTemp> \brief Ambient Temperature (degrees C).  Required and used whenever 'SpringType' is not 'trivial'.  The default is 15.  - Currently Unused
-///
-
-
-
 class PolytropicPneumaticSpring
     : public ignition::gazebo::System,
       public ignition::gazebo::ISystemConfigure,
       public ignition::gazebo::ISystemPreUpdate
 {
->>>>>>> feeb967a
 public:
   /// \brief Constructor
   PolytropicPneumaticSpring();
@@ -139,25 +88,6 @@
   ~PolytropicPneumaticSpring() override = default;
 
   // Documentation inherited
-<<<<<<< HEAD
-  void Configure(
-    const Entity & _entity,
-    const std::shared_ptr<const sdf::Element> & _sdf,
-    EntityComponentManager & _ecm,
-    EventManager & _eventMgr) override;
-
-  // Documentation inherited
-  void PreUpdate(
-    const ignition::gazebo::UpdateInfo & _info,
-    ignition::gazebo::EntityComponentManager & _ecm) override;
-
-private:
-  void computeForce(const double & x, const double & v, const double & n);
-
-  ignition::transport::Node node;
-  ignition::transport::Node::Publisher force_pub, pressure_pub, volume_pub,
-    temperature_pub, heat_rate_pub;
-=======
   void Configure(const ignition::gazebo::Entity &_entity,
                  const std::shared_ptr<const sdf::Element> &_sdf,
                  ignition::gazebo::EntityComponentManager &_ecm,
@@ -172,19 +102,12 @@
   void computeForce(const double &x, const double &v, const double &n);
 
   ignition::transport::Node node;
-  ignition::transport::Node::Publisher force_pub, pressure_pub, volume_pub, temperature_pub, heat_rate_pub;
->>>>>>> feeb967a
+  ignition::transport::Node::Publisher force_pub, pressure_pub, volume_pub,
+    temperature_pub, heat_rate_pub;
 
   /// \brief Private data pointer
   std::unique_ptr<PolytropicPneumaticSpringPrivate> dataPtr;
 };
-<<<<<<< HEAD
-}  // namespace systems
-}
-}  // namespace gazebo
-}  // namespace ignition
-=======
 } // namespace buoy_gazebo
->>>>>>> feeb967a
 
 #endif  // POLYTROPICPNEUMATICSPRING__POLYTROPICPNEUMATICSPRING_HH_