#!/usr/bin/python3
# Copyright 2022 Open Source Robotics Foundation, Inc. and Monterey Bay Aquarium Research Institute
#
# Licensed under the Apache License, Version 2.0 (the "License");
# you may not use this file except in compliance with the License.
# You may obtain a copy of the License at
#
#     http://www.apache.org/licenses/LICENSE-2.0
#
# Unless required by applicable law or agreed to in writing, software
# distributed under the License is distributed on an "AS IS" BASIS,
# WITHOUT WARRANTIES OR CONDITIONS OF ANY KIND, either express or implied.
# See the License for the specific language governing permissions and
# limitations under the License.

"""Launch batch of buoy simulations."""

from em import invoke as empy
import numpy as np
import yaml

import os
import shutil
import sys
import time

from ament_index_python.packages import get_package_share_directory

from launch import LaunchDescription
from launch import LaunchService
from launch.actions import ExecuteProcess, IncludeLaunchDescription
from launch.actions import RegisterEventHandler
from launch.event_handlers import OnProcessExit

from launch.launch_description_sources import PythonLaunchDescriptionSource

from launch_testing.proc_info_handler import ActiveProcInfoHandler
from launch_testing.util import resolveProcesses

import rclpy
from rclpy.node import Node


DEFAULT_PHYSICS_MAX_STEP_SIZE = 0.001  # seconds


class MonoChromatic(object):
    def __init__(self, A, T):
        self.A, self.T = A, T
        self.name = "MonoChromatic"

    def __str__(self):
        if self.A is not None:
            return f'{self.name};A:{self.A};T:{self.T}'
        else:
            return f'{self.name};A:default;T:default'


class Bretschneider(object):
    def __init__(self, Hs, Tp):
        self.Hs, self.Tp = Hs, Tp
        self.name = "Bretschneider"

    def __str__(self):
        if self.Hs is not None:
            return f'{self.name};Hs:{self.Hs};Tp:{self.Tp}'
        else:
            return f'{self.name};Hs:default;Tp:default'


class Custom(object):
    def __init__(self, f, Szz):
        self.f, self.Szz = f, Szz
        self.name = "Custom"

    def __str__(self):
        if self.f is not None:
            return f'{self.name};' + \
                   f'f:{":".join([str(f) for f in self.f])};' + \
                   f'Szz:{":".join([str(Szz) for Szz in self.Szz])}'
        else:
            return f'{self.name};f:defaults;Szz:defaults'


def generate_simulations(sim_params_yaml):

    rclpy.init()
    node = Node('mbari_wec_batch')

    with open(sim_params_yaml, 'r') as fd:
        sim_params = yaml.load(fd, Loader=yaml.CLoader)

    print_optional = lambda param: str(param) if param is not None else ''  # noqa: E731

    # Grab params from yaml
    # physics time step (seconds)
    if 'physics_step' in sim_params:
        physics_step = np.array(sim_params['physics_step'], dtype=float)
        physics_step = np.atleast_1d(physics_step)
    else:
        physics_step = [None]
        node.get_logger().warn(
            'sim_params_yaml: optional physics_step parameter not specified -- defaulting'
        )

    # physics real-time factor (RTF)
    try:
        if 'physics_rtf' in sim_params:
            physics_rtf = float(sim_params['physics_rtf'])
        else:
            physics_rtf = None
            node.get_logger().warn(
                'sim_params_yaml: optional physics_rtf parameter not specified -- defaulting'
            )
    except TypeError:
        node.get_logger().error('sim_params_yaml: physics_rtf parameter' +
                                ' must be a single value')
        sys.exit(-1)

    # Enable GUI
    try:
        if 'enable_gui' in sim_params:
            enable_gui = bool(sim_params['enable_gui'])
        else:
            enable_gui = False
            node.get_logger().debug(
                'sim_params_yaml: optional enable_gui parameter not specified' +
                ' -- defaulting to headless'
            )
    except TypeError:
        node.get_logger().error('sim_params_yaml: enable_gui parameter' +
                                ' must be a single value')
        sys.exit(-1)

    # seed (random seed for incident waves plugin)
    try:
        if 'seed' in sim_params:
            seed_ = int(sim_params['seed'])
        else:
            seed_ = None
            node.get_logger().warn('sim_params_yaml: optional seed parameter not specified')
    except TypeError:
        node.get_logger().error('sim_params_yaml: seed parameter' +
                                ' must be a single value')
        sys.exit(-1)

    # duration (seconds)
    try:
        if 'duration' not in sim_params:
            node.get_logger().error('sim_params_yaml: required duration parameter not specified')
            sys.exit(-1)
        duration = float(sim_params['duration'])
    except TypeError:
        node.get_logger().error('sim_params_yaml: duration parameter' +
                                ' must be a single value in seconds')
        sys.exit(-1)

    # door state ('open', 'closed')
    if 'door_state' in sim_params:
        door_state = sim_params['door_state']
        if any(['open' not in ds and 'closed' not in ds for ds in door_state]):
            node.get_logger().error(
                "sim_params_yaml: all door_state parameters must be either 'open' or 'closed'"
            )
            sys.exit(-1)
    else:
        node.get_logger().warn(
            "sim_params_yaml: door_state parameter not specified -- defaulting to 'closed'"
        )
        door_state = ['closed']

    # scale factor (0.5 - 1.4)
    if 'scale_factor' in sim_params:
        scale_factor = np.array(sim_params['scale_factor'], dtype=float)
        scale_factor = np.atleast_1d(scale_factor)
        if not np.all((0.5 <= scale_factor) & (scale_factor <= 1.4)):
            node.get_logger().error(
                'sim_params_yaml: all scale_factor parameters must be between 0.5 to 1.4'
            )
            sys.exit(-1)
    else:
        node.get_logger().warn(
            'sim_params_yaml: scale_factor parameter not specified -- defaulting to 1.0'
        )
        scale_factor = [1.0]

    # Battery State
    # State of Charge (0.0 [270V] to 1.0 [320V])
    if 'battery_soc' in sim_params:
        battery_state = np.array(sim_params['battery_soc'], dtype=float)
        battery_state = np.atleast_1d(battery_state)
        if np.all((0.0 <= battery_state) & (battery_state <= 1.0)):
            batt_state_type = 'SoC'
        else:
            node.get_logger().error(
                'sim_params_yaml: all battery_soc parameters must be between 0.0 to 1.0'
            )
            sys.exit(-1)
    # EMF (270V to 320V)
    elif 'battery_emf' in sim_params:
        battery_state = np.array(sim_params['battery_emf'], dtype=float)
        battery_state = np.atleast_1d(battery_state)
        if np.all((270.0 <= battery_state) & (battery_state <= 300.0)):
            batt_state_type = 'EMF'
        else:
            node.get_logger().error(
                'sim_params_yaml: all battery_emf parameters must be between 300V to 270V'
            )
            sys.exit(-1)
    else:
        node.get_logger().warn(
            'sim_params_yaml: optional battery_emf or battery_soc parameter not specified'
        )
        battery_state = [None]
        batt_state_type = ''

    # mean_piston_position (meters)
    if 'mean_piston_position' in sim_params:
        mean_piston_position = np.array(sim_params['mean_piston_position'], dtype=float)
        mean_piston_position = np.atleast_1d(mean_piston_position)
    else:
        mean_piston_position = [None]
        node.get_logger().warn(
            'sim_params_yaml: optional mean_piston_position parameter not specified' + \
            ' -- defaulting'
        )

    # IncWaveSpectrumType
    if 'IncidentWaveSpectrumType' in sim_params:
        inc_wave_spectrum_types = sim_params['IncidentWaveSpectrumType']
        incident_waves = []
        for inc_wave_spectrum_type in inc_wave_spectrum_types:
            if 'MonoChromatic' in inc_wave_spectrum_type:
                try:
                    monochromatic_spectrum = inc_wave_spectrum_type['MonoChromatic']
                except TypeError:  # just default params
                    monochromatic_spectrum = {}
                if 'A' in monochromatic_spectrum:
                    A = np.array(monochromatic_spectrum['A'], dtype=float)
                    A = np.atleast_1d(A)
                else:
                    A = None
                if 'T' in monochromatic_spectrum:
                    T = np.array(monochromatic_spectrum['T'], dtype=float)
                    T = np.atleast_1d(T)
                else:
                    T = None

                if (A is None) ^ (T is None):
                    node.get_logger().error(
                        'sim_params_yaml: MonoChromatic: A or T unspecified.' +
                        ' Please specify both or neither'
                    )
                    sys.exit(-1)
                if A.shape != T.shape:
                    node.get_logger().error(
                        'sim_params_yaml: MonoChromatic: A and T have different length'
                    )
                    sys.exit(-1)
                incident_waves.extend([MonoChromatic(a, t) for a, t in zip(A, T)])
            elif 'Bretschneider' in inc_wave_spectrum_type:
                try:
                    bretschneider_spectrum = inc_wave_spectrum_type['Bretschneider']
                except TypeError:  # just default params
                    bretschneider_spectrum = {}
                if 'Hs' in bretschneider_spectrum:
                    Hs = np.array(bretschneider_spectrum['Hs'], dtype=float)
                    Hs = np.atleast_1d(Hs)
                else:
                    Hs = None
                if 'Tp' in bretschneider_spectrum:
                    Tp = np.array(bretschneider_spectrum['Tp'], dtype=float)
                    Tp = np.atleast_1d(Tp)
                else:
                    Tp = None

                if (Hs is None) ^ (Tp is None):
                    node.get_logger().error(
                        'sim_params_yaml: Bretschneider: Hs or Tp unspecified.' +
                        ' Please specify both or neither'
                    )
                    sys.exit(-1)
                if Hs.shape != Tp.shape:
                    node.get_logger().error(
                        'sim_params_yaml: Bretschneider: Hs and Tp have different length.'
                    )
                    sys.exit(-1)
                incident_waves.extend([Bretschneider(hs, tp) for hs, tp in zip(Hs, Tp)])
            elif 'Custom' in inc_wave_spectrum_type:
                try:
                    custom_spectrum = inc_wave_spectrum_type['Custom']
                except TypeError:  # just default params
                    custom_spectrum = {}
                if 'f' in custom_spectrum:
                    f = np.array(custom_spectrum['f'], dtype=float)
                    f = np.atleast_1d(f)
                else:
                    f = None
                if 'Szz' in custom_spectrum:
                    Szz = np.array(custom_spectrum['Szz'], dtype=float)
                    Szz = np.atleast_1d(Szz)
                else:
                    Szz = None

                if (f is None) ^ (Szz is None):
                    node.get_logger().error(
                        'sim_params_yaml: Custom: f or Szz unspecified.' +
                        ' Please specify both or neither'
                    )
                    sys.exit(-1)
                if f is not None and Szz is not None:
                    if f.shape != Szz.shape:
                        node.get_logger().error(
                            'sim_params_yaml: Custom: f.shape != Szz.shape'
                        )
                        sys.exit(-1)
                incident_waves.append(Custom(f, Szz))
            else:
                node.get_logger().error(
                    f'sim_params_yaml: IncWaveSpectrumType [{inc_wave_spectrum_type}]' +
                    ' did not match supported types:\n    ' +
                    '\n    '.join(['MonoChromatic', 'Bretschneider', 'Custom'])
                )
                sys.exit(-1)
    else:
        node.get_logger().warn(
            'sim_params_yaml: optional IncWaveSpectrumType parameter not specified' +
            ' -- defaulting to No Waves'
        )
        incident_waves = [None]

    # create batch results directory
    timestr = time.strftime("%Y%m%d%H%M%S")
    batch_results_dir = f'batch_results_{timestr}'
    node.get_logger().info(f'Creating batch results directory: {batch_results_dir}')
    os.makedirs(batch_results_dir)
    # python workaround for 'ln -sf'
    os.symlink(batch_results_dir, f'latest_batch_results_{timestr}', target_is_directory=True)
    os.replace(f'latest_batch_results_{timestr}', 'latest_batch_results')

    sim_params_name, dot_yaml = os.path.splitext(os.path.basename(sim_params_yaml))
    sim_params_date_yaml = sim_params_name + f'_{timestr}' + dot_yaml
    node.get_logger().debug('Copying sim params yaml to batch results directory: ' +
                            os.path.join(batch_results_dir,
                                         sim_params_date_yaml))
    shutil.copy(sim_params_yaml,
                os.path.join(batch_results_dir,
                             sim_params_date_yaml))

    # generate test matrix
    batch_params = list(zip(*[param.ravel() for param in np.meshgrid(physics_step,
                                                                     door_state,
                                                                     scale_factor,
                                                                     battery_state,
                                                                     mean_piston_position,
                                                                     incident_waves)]))

    node.get_logger().info(f'Generated {len(batch_params)} simulation runs')
    node.get_logger().debug('PhysicsStep, PhysicsRTF, Seed, Duration, DoorState, ScaleFactor' +
                            ', BatteryState, MeanPistonPosition' +
                            ', IncWaveSpectrumType;IncWaveSpectrumParams')
    [node.get_logger().debug(f'{print_optional(ps)}, {print_optional(physics_rtf)}' +
                             f', {print_optional(seed_)}, {duration}, {ds}, {sf}' +
                             f', {print_optional(bs)}' +
                             f', {print_optional(mpp)}' +
                             f', {print_optional(iw)}')
        for ps, ds, sf, bs, mpp, iw in batch_params]

    node.get_logger().info('Creating log file: ' +
                           os.path.join(batch_results_dir, 'batch_runs.log'))
    with open(os.path.join(batch_results_dir, 'batch_runs.log'), 'w') as fd:
        fd.write(f'# Generated {len(batch_params)} simulation runs\n')
        fd.write('RunIndex, SimReturnCode, StartTime, rosbag2Filename, pblogFilename' +
                 ', PhysicsStep, PhysicsRTF' +
                 ', Seed, Duration, DoorState, ScaleFactor, BatteryState' +
                 ', MeanPistonPosition, IncWaveSpectrumType;IncWaveSpectrumParams\n')

    # Find packages
    pkg_buoy_gazebo = get_package_share_directory('buoy_gazebo')
    pkg_buoy_description = get_package_share_directory('buoy_description')

    # Find model templates
    model_dir = 'mbari_wec_base'
    empy_base_sdf_file = os.path.join(pkg_buoy_description, 'models', model_dir, 'model.sdf.em')
    base_sdf_file = os.path.join(pkg_buoy_description, 'models', model_dir, 'model.sdf')

    model_dir = 'mbari_wec'
    empy_sdf_file = os.path.join(pkg_buoy_description, 'models', model_dir, 'model.sdf.em')
    sdf_file = os.path.join(pkg_buoy_description, 'models', model_dir, 'model.sdf')

    # Find world file template
    empy_world_file = os.path.join(pkg_buoy_gazebo, 'worlds', 'mbari_wec.sdf.em')
    world_file = os.path.join(pkg_buoy_gazebo, 'worlds', 'mbari_wec_batch.sdf')

    # Start batch runs
    rng = np.random.default_rng()
    for idx, (ps, ds, sf, bs, mpp, iw) in enumerate(batch_params):
        if not rclpy.ok():
            break  # Shutting down
        seed = rng.integers(2**32-1) if seed_==0 else seed_
        node.get_logger().info(f'\n\nSim run [{idx}] for {duration} seconds:' +
                               f" door state='{ds}', scale factor={sf}" +
                               f", battery state={bs if bs is not None else 'None'}" +
                               f", mean piston position={mpp if mpp is not None else 'None'}" +
                               ', IncidentWaveSpectrumType=' +
                               f"{str(iw) if iw is not None else 'None'}\n")

        # fill mbari_wec_base model template with params
        empy(['-D', f"door_state = '{ds}'",
              '-o', base_sdf_file,
              empy_base_sdf_file])

        # fill mbari_wec world template with params
        mbari_wec_world_params = []
        if ps is not None:
            mbari_wec_world_params.extend(['-D', f'physics_step = {ps}'])
        if physics_rtf is not None:
            mbari_wec_world_params.extend(['-D', f'physics_rtf = {physics_rtf}'])
        mbari_wec_world_params.extend(['-o', world_file,
                                       empy_world_file])
        empy(mbari_wec_world_params)

        # fill mbari_wec model template with params
        mbari_wec_model_params = ['-D', f'scale_factor = {sf}']
        if seed is not None:
            mbari_wec_model_params.extend(['-D', f'inc_wave_seed = {seed}'])
        if bs is not None:
            if 'SoC' in batt_state_type:
                mbari_wec_model_params.extend(['-D', f'battery_soc = {bs}'])
            elif 'EMF' in batt_state_type:
                mbari_wec_model_params.extend(['-D', f'battery_emf = {bs}'])
        if mpp is not None:
            mbari_wec_model_params.extend(['-D', f'x_mean_pos = {mpp}'])
        if iw is not None:
            mbari_wec_model_params.extend(['-D', f'inc_wave_spectrum_type = "{iw.name}"'])
            if 'MonoChromatic' in iw.name:
                if iw.A is not None:
                    mbari_wec_model_params.extend(['-D', f'A = {iw.A}'])
                    mbari_wec_model_params.extend(['-D', f'T = {iw.T}'])
            if 'Bretschneider' in iw.name:
                if iw.Hs is not None:
                    mbari_wec_model_params.extend(['-D', f'Hs = {iw.Hs}'])
                    mbari_wec_model_params.extend(['-D', f'Tp = {iw.Tp}'])
            if 'Custom' in iw.name:
                if iw.f is not None:
                    mbari_wec_model_params.extend(['-D', f'f = {iw.f.tolist()}'])
                    mbari_wec_model_params.extend(['-D', f'Szz = {iw.Szz.tolist()}'])
        mbari_wec_model_params.extend(['-o', sdf_file,
                                       empy_sdf_file])
        node.get_logger().debug(mbari_wec_model_params)
        empy(mbari_wec_model_params)

        # convert duration to iterations
        if ps is None:
            step_size = DEFAULT_PHYSICS_MAX_STEP_SIZE
        else:
            step_size = ps
        iterations = int(round(duration / step_size))

        node.get_logger().debug('running gz-sim with gz_args:=' +
                                '-r' if enable_gui else '-rs' +
                                f' --iterations {iterations}')

        # Dynamically create launch file
        start_time = time.strftime("%Y%m%d%H%M%S")
        rosbag2_dir = 'rosbag2'
        pblog_dir = 'pblog'
        run_results_dir = f'results_run_{idx}_{start_time}'
        os.makedirs(os.path.join(batch_results_dir, run_results_dir))

<<<<<<< HEAD
        proc_info = ActiveProcInfoHandler()
=======
        # python workaround for 'ln -sf'
        os.symlink(os.path.join(run_results_dir, rosbag2_dir),
                   os.path.join(batch_results_dir, f'latest_rosbag_{start_time}'), target_is_directory=True)
        os.replace(os.path.join(batch_results_dir, f'latest_rosbag_{start_time}'),
                   os.path.join(batch_results_dir, f'latest_rosbag'))

>>>>>>> d5722806
        def generate_launch_description():
            mbari_wec = IncludeLaunchDescription(
                PythonLaunchDescriptionSource(
                    os.path.join(pkg_buoy_gazebo, 'launch', 'mbari_wec.launch.py'),
                ),
                launch_arguments={'extra_gz_args': '-r' if enable_gui else '-rs' +
                                                   f' --iterations {iterations}',
                                  'world_file': 'mbari_wec_batch.sdf',
                                  'regenerate_models': 'false',
                                  'pbloghome': batch_results_dir,
                                  'pblogdir': os.path.join(run_results_dir, pblog_dir)}.items(),
            )

            # record all topics with rosbag2
            rosbag2 = ExecuteProcess(
                cmd=['ros2', 'bag', 'record',
                     '-o', os.path.join(batch_results_dir, run_results_dir, rosbag2_dir), '-a'],
                output='screen'
            )

            return LaunchDescription([
                rosbag2,
                mbari_wec,
                RegisterEventHandler(
                    OnProcessExit(on_exit=lambda info, unused: proc_info.append(info))
                ),
            ])

        # Launch sim instance
        ls = LaunchService()
        ls.include_launch_description(generate_launch_description())
        result = ls.run()

        if result != 0:
            node.get_logger().error(f'Simulation run [{idx}] was not successful: ' +
                                    f'batch launch return code [{result}]')

        procs = resolveProcesses(proc_info, process='ruby $(which gz) sim')
        gzsim_result = 0
        for info in [proc_info[item] for item in procs]:
            gzsim_result = info.returncode
            if gzsim_result != 0:
                node.get_logger().error(f'Simulation run [{idx}] was not successful: ' +
                                        f'gz-sim return code [{gzsim_result}]')
                result = gzsim_result

        # Write to log
        with open(os.path.join(batch_results_dir, 'batch_runs.log'), 'a') as fd:
            fd.write(f'{idx}, {result}, {start_time}' +
                     f', {os.path.join(run_results_dir, rosbag2_dir)}' +
                     f', {os.path.join(run_results_dir, pblog_dir)}' +
                     f', {print_optional(ps)}, {print_optional(physics_rtf)}' +
                     f', {print_optional(seed)}, {duration}, {ds}, {sf}' +
                     f', {print_optional(bs)}' +
                     f', {print_optional(mpp)}' +
                     f', {print_optional(iw)}\n')

    # Return all files to defaults
    empy(['-o', base_sdf_file,
          empy_base_sdf_file])
    empy(['-o', world_file,
          empy_world_file])
    empy(['-o', sdf_file,
          empy_sdf_file])


if __name__ == '__main__':
    import argparse
    parser = argparse.ArgumentParser(description='Batch running for mbari_wec_gz')
    parser.add_argument('sim_params_yaml',
                        help='yaml file with batch parameters')
    args, unknown = parser.parse_known_args()
    generate_simulations(args.sim_params_yaml)<|MERGE_RESOLUTION|>--- conflicted
+++ resolved
@@ -468,16 +468,15 @@
         run_results_dir = f'results_run_{idx}_{start_time}'
         os.makedirs(os.path.join(batch_results_dir, run_results_dir))
 
-<<<<<<< HEAD
+        # get return codes from processes
         proc_info = ActiveProcInfoHandler()
-=======
+
         # python workaround for 'ln -sf'
         os.symlink(os.path.join(run_results_dir, rosbag2_dir),
                    os.path.join(batch_results_dir, f'latest_rosbag_{start_time}'), target_is_directory=True)
         os.replace(os.path.join(batch_results_dir, f'latest_rosbag_{start_time}'),
                    os.path.join(batch_results_dir, f'latest_rosbag'))
 
->>>>>>> d5722806
         def generate_launch_description():
             mbari_wec = IncludeLaunchDescription(
                 PythonLaunchDescriptionSource(
@@ -501,7 +500,7 @@
             return LaunchDescription([
                 rosbag2,
                 mbari_wec,
-                RegisterEventHandler(
+                RegisterEventHandler(  # get return codes from processes
                     OnProcessExit(on_exit=lambda info, unused: proc_info.append(info))
                 ),
             ])
@@ -515,6 +514,7 @@
             node.get_logger().error(f'Simulation run [{idx}] was not successful: ' +
                                     f'batch launch return code [{result}]')
 
+        # get return codes from processes
         procs = resolveProcesses(proc_info, process='ruby $(which gz) sim')
         gzsim_result = 0
         for info in [proc_info[item] for item in procs]:
