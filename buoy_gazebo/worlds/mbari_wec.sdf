--- conflicted
+++ resolved
@@ -64,7 +64,6 @@
         <publish_rate>31</publish_rate>
       </plugin>
 
-<<<<<<< HEAD
       <plugin filename="PowerController" name="buoy_gazebo::PowerController">
         <JointName>HydraulicRam</JointName>
         <namespace>/</namespace>
@@ -73,8 +72,6 @@
         <publish_rate>23</publish_rate>
       </plugin>
       
-=======
->>>>>>> 0bb9112c
       <plugin filename="XBowAHRS" name="buoy_gazebo::XBowAHRS">
         <namespace>/</namespace>
         <node_name>xbow_ahrs</node_name>
