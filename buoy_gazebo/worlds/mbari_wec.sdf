--- conflicted
+++ resolved
@@ -49,19 +49,6 @@
         <uri>model://mbari_wec</uri>
       </include>
 
-<<<<<<< HEAD
-      <plugin
-        filename="ignition-gazebo-imu-system"
-        name="ignition::gazebo::systems::Imu">
-      </plugin>
-
-      <plugin
-        filename="ignition-gazebo-forcetorque-system"
-        name="ignition::gazebo::systems::ForceTorque">
-      </plugin>
-
-=======
->>>>>>> 9e74b0e2
       <plugin filename="ElectroHydraulicPTO" name="buoy_gazebo::ElectroHydraulicPTO">
         <PrismaticJointName>HydraulicRam</PrismaticJointName>
         <PistonArea>1.375</PistonArea>
