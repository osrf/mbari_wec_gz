cmake_minimum_required(VERSION 3.5)
project(buoy_tests)

find_package(ament_cmake REQUIRED)
find_package(rosidl_default_generators REQUIRED)

rosidl_generate_interfaces(${PROJECT_NAME}
  "srv/RunServer.srv"
  ADD_LINTER_TESTS
)

if(BUILD_TESTING)
  find_package(ignition-gazebo6 REQUIRED)
  set(GZ_SIM_VER ${ignition-gazebo6_VERSION_MAJOR})

  # Linters
  find_package(ament_lint_auto REQUIRED)
  ament_lint_auto_find_test_dependencies()

  # GTest
  find_package(ament_cmake_gtest REQUIRED)
  ament_find_gtest()

  # pytest/launch_testing
  find_package(ament_cmake_pytest REQUIRED)
  find_package(launch_testing_ament_cmake REQUIRED)
<<<<<<< HEAD

  # Helper function to generate gtest
  function(buoy_add_gtest TEST_NAME)
    set(
      options
        ROS
        LAUNCH_TEST
    )
    set(oneValueArgs)
    set(multiValueArgs)

    cmake_parse_arguments(buoy_add_test "${options}" "${oneValueArgs}" "${multiValueArgs}" ${ARGN})

=======

  # Helper function to generate gtest
  function(buoy_add_gtest TEST_NAME)
    set(
      options
        ROS
        LAUNCH_TEST
    )
    set(oneValueArgs)
    set(multiValueArgs)

    cmake_parse_arguments(buoy_add_test "${options}" "${oneValueArgs}" "${multiValueArgs}" ${ARGN})

>>>>>>> 26b4b7b2
    ament_add_gtest_executable(${TEST_NAME}
      tests/${TEST_NAME}.cpp
    )
    target_link_libraries(${TEST_NAME}
      ignition-gazebo${GZ_SIM_VER}::ignition-gazebo${GZ_SIM_VER}
    )
    if(buoy_add_test_ROS)
      find_package(rclcpp REQUIRED)
      find_package(buoy_msgs REQUIRED)
      ament_target_dependencies(${TEST_NAME} rclcpp buoy_msgs)
    endif()
    include_directories(${CMAKE_CURRENT_BINARY_DIR})
    install(
      TARGETS ${TEST_NAME}
      DESTINATION lib/${PROJECT_NAME}
    )
    if(buoy_add_test_LAUNCH_TEST)
      add_launch_test(launch/${TEST_NAME}.launch.py
<<<<<<< HEAD
        TIMEOUT 200
=======
        TIMEOUT 300
>>>>>>> 26b4b7b2
      )
    else()
      ament_add_gtest_test(${TEST_NAME})
    endif()
  endfunction()

  # Helper function to generate pytest
<<<<<<< HEAD
  function(buoy_add_pytest PYTEST_NAME GTEST_NAME)
    find_package(rclpy REQUIRED)
    find_package(buoy_msgs REQUIRED)

    if(TARGET ${GTEST_NAME})
    else()
      ament_add_gtest_executable(${GTEST_NAME}
        tests/${GTEST_NAME}.cpp
      )

      target_link_libraries(${GTEST_NAME}
        ignition-gazebo${GZ_SIM_VER}::ignition-gazebo${GZ_SIM_VER}
      )

      include_directories(${CMAKE_CURRENT_BINARY_DIR})
      install(
        TARGETS ${GTEST_NAME}
        DESTINATION lib/${PROJECT_NAME}
      )
    endif()

    # install(
    #   PROGRAMS tests/${PYTEST_NAME}.py
    #   DESTINATION lib/${PROJECT_NAME}
    # )

    add_launch_test(launch/${PYTEST_NAME}_py.launch.py
      TIMEOUT 200
    )
  endfunction()

=======
  function(buoy_add_pytest PYTEST_NAME #[[optional: GTEST_NAME]])
    find_package(buoy_msgs REQUIRED)
    find_package(rclcpp REQUIRED)
    find_package(rclpy REQUIRED)

    if(DEFINED ARGV1)
      set(GTEST_NAME ${ARGV1})
      if(TARGET ${GTEST_NAME})
        # pass
      else()
        ament_add_gtest_executable(${GTEST_NAME}
          tests/${GTEST_NAME}.cpp
        )

        target_link_libraries(${GTEST_NAME}
          ignition-gazebo${GZ_SIM_VER}::ignition-gazebo${GZ_SIM_VER}
        )
        rosidl_target_interfaces(${GTEST_NAME} ${PROJECT_NAME} "rosidl_typesupport_cpp")
        ament_target_dependencies(${GTEST_NAME} rclcpp)

        include_directories(${CMAKE_CURRENT_BINARY_DIR})
        install(
          TARGETS ${GTEST_NAME}
          DESTINATION lib/${PROJECT_NAME}
        )
      endif()
    endif()

    add_launch_test(launch/${PYTEST_NAME}_py.launch.py
      TIMEOUT 300
    )
  endfunction()

  ament_python_install_package(testing_utils)

>>>>>>> 26b4b7b2
  # Add gtests
  buoy_add_gtest(no_inputs)
  buoy_add_gtest(no_inputs_ros_feedback ROS LAUNCH_TEST)
  buoy_add_gtest(sc_commands_ros_feedback ROS LAUNCH_TEST)
<<<<<<< HEAD

  # Add pytests
  buoy_add_pytest(no_inputs no_inputs)
=======

  # Add pytests
  buoy_add_pytest(no_inputs no_inputs)
  buoy_add_pytest(sc_valve_ros_feedback fixture_server)
  buoy_add_pytest(sc_pump_ros_feedback fixture_server)

  ament_add_pytest_test(test_fixture tests/test_fixture.py)

  install(PROGRAMS
    tests/test_fixture.py
    DESTINATION lib/${PROJECT_NAME}
  )

  install(DIRECTORY
    launch
    DESTINATION share/${PROJECT_NAME}
  )
>>>>>>> 26b4b7b2
endif()

ament_package()<|MERGE_RESOLUTION|>--- conflicted
+++ resolved
@@ -24,7 +24,6 @@
   # pytest/launch_testing
   find_package(ament_cmake_pytest REQUIRED)
   find_package(launch_testing_ament_cmake REQUIRED)
-<<<<<<< HEAD
 
   # Helper function to generate gtest
   function(buoy_add_gtest TEST_NAME)
@@ -38,21 +37,6 @@
 
     cmake_parse_arguments(buoy_add_test "${options}" "${oneValueArgs}" "${multiValueArgs}" ${ARGN})
 
-=======
-
-  # Helper function to generate gtest
-  function(buoy_add_gtest TEST_NAME)
-    set(
-      options
-        ROS
-        LAUNCH_TEST
-    )
-    set(oneValueArgs)
-    set(multiValueArgs)
-
-    cmake_parse_arguments(buoy_add_test "${options}" "${oneValueArgs}" "${multiValueArgs}" ${ARGN})
-
->>>>>>> 26b4b7b2
     ament_add_gtest_executable(${TEST_NAME}
       tests/${TEST_NAME}.cpp
     )
@@ -71,11 +55,7 @@
     )
     if(buoy_add_test_LAUNCH_TEST)
       add_launch_test(launch/${TEST_NAME}.launch.py
-<<<<<<< HEAD
-        TIMEOUT 200
-=======
         TIMEOUT 300
->>>>>>> 26b4b7b2
       )
     else()
       ament_add_gtest_test(${TEST_NAME})
@@ -83,39 +63,6 @@
   endfunction()
 
   # Helper function to generate pytest
-<<<<<<< HEAD
-  function(buoy_add_pytest PYTEST_NAME GTEST_NAME)
-    find_package(rclpy REQUIRED)
-    find_package(buoy_msgs REQUIRED)
-
-    if(TARGET ${GTEST_NAME})
-    else()
-      ament_add_gtest_executable(${GTEST_NAME}
-        tests/${GTEST_NAME}.cpp
-      )
-
-      target_link_libraries(${GTEST_NAME}
-        ignition-gazebo${GZ_SIM_VER}::ignition-gazebo${GZ_SIM_VER}
-      )
-
-      include_directories(${CMAKE_CURRENT_BINARY_DIR})
-      install(
-        TARGETS ${GTEST_NAME}
-        DESTINATION lib/${PROJECT_NAME}
-      )
-    endif()
-
-    # install(
-    #   PROGRAMS tests/${PYTEST_NAME}.py
-    #   DESTINATION lib/${PROJECT_NAME}
-    # )
-
-    add_launch_test(launch/${PYTEST_NAME}_py.launch.py
-      TIMEOUT 200
-    )
-  endfunction()
-
-=======
   function(buoy_add_pytest PYTEST_NAME #[[optional: GTEST_NAME]])
     find_package(buoy_msgs REQUIRED)
     find_package(rclcpp REQUIRED)
@@ -151,16 +98,10 @@
 
   ament_python_install_package(testing_utils)
 
->>>>>>> 26b4b7b2
   # Add gtests
   buoy_add_gtest(no_inputs)
   buoy_add_gtest(no_inputs_ros_feedback ROS LAUNCH_TEST)
   buoy_add_gtest(sc_commands_ros_feedback ROS LAUNCH_TEST)
-<<<<<<< HEAD
-
-  # Add pytests
-  buoy_add_pytest(no_inputs no_inputs)
-=======
 
   # Add pytests
   buoy_add_pytest(no_inputs no_inputs)
@@ -178,7 +119,6 @@
     launch
     DESTINATION share/${PROJECT_NAME}
   )
->>>>>>> 26b4b7b2
 endif()
 
 ament_package()