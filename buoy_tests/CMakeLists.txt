cmake_minimum_required(VERSION 3.5)
project(buoy_tests)

find_package(ament_cmake REQUIRED)
find_package(rosidl_default_generators REQUIRED)

rosidl_generate_interfaces(${PROJECT_NAME}
  "srv/RunServer.srv"
  ADD_LINTER_TESTS
)

if(BUILD_TESTING)
  find_package(ignition-gazebo6 REQUIRED)
  set(GZ_SIM_VER ${ignition-gazebo6_VERSION_MAJOR})

  # Linters
  find_package(ament_lint_auto REQUIRED)
  ament_lint_auto_find_test_dependencies()

  # GTest
  find_package(ament_cmake_gtest REQUIRED)
  ament_find_gtest()

  # pytest/launch_testing
  find_package(ament_cmake_pytest REQUIRED)
  find_package(launch_testing_ament_cmake REQUIRED)

  # Helper function to generate gtest
  function(buoy_add_gtest TEST_NAME)
    set(
      options
        ROS
        LAUNCH_TEST
    )
    set(oneValueArgs)
    set(multiValueArgs
      EXTRA_ROS_PKGS)

    cmake_parse_arguments(buoy_add_test "${options}" "${oneValueArgs}" "${multiValueArgs}" ${ARGN})

    ament_add_gtest_executable(${TEST_NAME}
      tests/${TEST_NAME}.cpp
    )
    target_link_libraries(${TEST_NAME}
      ignition-gazebo${GZ_SIM_VER}::ignition-gazebo${GZ_SIM_VER}
    )
    if(buoy_add_test_ROS)
      set(ROS_PKGS rclcpp buoy_interfaces buoy_api_cpp ${buoy_add_test_EXTRA_ROS_PKGS})
      foreach(PKG ${ROS_PKGS})
        find_package(${PKG} REQUIRED)
      endforeach()
      ament_target_dependencies(${TEST_NAME} ${ROS_PKGS})
    endif()
    include_directories(${CMAKE_CURRENT_BINARY_DIR})
    install(
      TARGETS ${TEST_NAME}
      DESTINATION lib/${PROJECT_NAME}
    )
    if(buoy_add_test_LAUNCH_TEST)
      add_launch_test(launch/${TEST_NAME}.launch.py
        TIMEOUT 300
      )
    else()
      ament_add_gtest_test(${TEST_NAME})
    endif()
  endfunction()

  # Helper function to generate pytest
  function(buoy_add_pytest PYTEST_NAME #[[optional: GTEST_NAME]])
    find_package(buoy_api_cpp REQUIRED)
    find_package(buoy_interfaces REQUIRED)
    find_package(rclcpp REQUIRED)
    find_package(rclpy REQUIRED)

    if(DEFINED ARGV1)
      set(GTEST_NAME ${ARGV1})
      if(TARGET ${GTEST_NAME})
        # pass
      else()
        ament_add_gtest_executable(${GTEST_NAME}
          tests/${GTEST_NAME}.cpp
        )

        target_link_libraries(${GTEST_NAME}
          ignition-gazebo${GZ_SIM_VER}::ignition-gazebo${GZ_SIM_VER}
        )
        rosidl_target_interfaces(${GTEST_NAME} ${PROJECT_NAME} "rosidl_typesupport_cpp")
        ament_target_dependencies(${GTEST_NAME} rclcpp)

        include_directories(${CMAKE_CURRENT_BINARY_DIR})
        install(
          TARGETS ${GTEST_NAME}
          DESTINATION lib/${PROJECT_NAME}
        )
      endif()
    endif()

    add_launch_test(launch/${PYTEST_NAME}_py.launch.py
      TIMEOUT 300
    )
  endfunction()

  ament_python_install_package(testing_utils)

  # Add gtests
  buoy_add_gtest(no_inputs)
  buoy_add_gtest(no_inputs_ros_feedback ROS LAUNCH_TEST)
  buoy_add_gtest(pc_commands_ros_feedback
<<<<<<< HEAD
    ROS LAUNCH_TEST)
=======
    ROS LAUNCH_TEST
    EXTRA_ROS_PKGS
      buoy_examples)
  buoy_add_gtest(sc_commands_ros_feedback ROS LAUNCH_TEST)
>>>>>>> fd77b642

  # Add pytests
  buoy_add_pytest(no_inputs no_inputs)
  buoy_add_pytest(pc_bias_damping_ros_feedback fixture_server_sinusoidal_piston)
  buoy_add_pytest(pc_commands_ros_feedback fixture_server)
  buoy_add_pytest(sc_pump_ros_feedback fixture_server)
  buoy_add_pytest(sc_valve_ros_feedback fixture_server)

  # Note: This is an xfail test until fixed upstream
  ament_add_pytest_test(test_fixture tests/test_fixture.py)

  install(PROGRAMS
    tests/test_fixture.py
    DESTINATION lib/${PROJECT_NAME}
  )

  install(DIRECTORY
    launch
    DESTINATION share/${PROJECT_NAME}
  )
endif()

ament_package()<|MERGE_RESOLUTION|>--- conflicted
+++ resolved
@@ -105,15 +105,8 @@
   # Add gtests
   buoy_add_gtest(no_inputs)
   buoy_add_gtest(no_inputs_ros_feedback ROS LAUNCH_TEST)
-  buoy_add_gtest(pc_commands_ros_feedback
-<<<<<<< HEAD
-    ROS LAUNCH_TEST)
-=======
-    ROS LAUNCH_TEST
-    EXTRA_ROS_PKGS
-      buoy_examples)
+  buoy_add_gtest(pc_commands_ros_feedback ROS LAUNCH_TEST)
   buoy_add_gtest(sc_commands_ros_feedback ROS LAUNCH_TEST)
->>>>>>> fd77b642
 
   # Add pytests
   buoy_add_pytest(no_inputs no_inputs)
