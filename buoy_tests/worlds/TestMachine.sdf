<sdf version="1.8">
  <world name="PTO_TestBench">
    <physics name="1ms" type="ignored">
        <max_step_size>.01</max_step_size>
        <real_time_factor>10000.0</real_time_factor>
    </physics>

    <plugin filename="libignition-gazebo-physics-system.so" name="ignition::gazebo::systems::Physics">
      <engine>"libignition-physics-dartsim-plugin.so"</engine>
    </plugin>

    <plugin filename="libignition-gazebo-user-commands-system.so" name="ignition::gazebo::systems::UserCommands"/>
    <plugin filename="libignition-gazebo-scene-broadcaster-system.so" name="ignition::gazebo::systems::SceneBroadcaster"/>
    <gui fullscreen="0">
      <!-- 3D scene -->
      <plugin filename="GzScene3D" name="3D View">
        <ignition-gui>
          <title>3D View</title>
          <property key="showTitleBar" type="bool">false</property>
          <property key="state" type="string">docked</property>
        </ignition-gui>
        <engine>ogre</engine>
        <scene>scene</scene>
        <ambient_light>1.0 1.0 1.0</ambient_light>
        <background_color>0.8 0.8 0.8</background_color>
        <camera_pose>-6 0 6 0 0.5 0</camera_pose>
      </plugin>
      <!-- World control -->
      <plugin filename="WorldControl" name="World control">
        <ignition-gui>
          <title>World control</title>
          <property key="showTitleBar" type="bool">false</property>
          <property key="resizable" type="bool">false</property>
          <property key="height" type="double">72</property>
          <property key="width" type="double">121</property>
          <property key="z" type="double">1</property>
          <property key="state" type="string">floating</property>
          <anchors target="3D View">
            <line own="left" target="left"/>
            <line own="bottom" target="bottom"/>
          </anchors>
        </ignition-gui>
        <play_pause>true</play_pause>
        <step>true</step>
        <start_paused>true</start_paused>
        <service>/world/world_demo/control</service>
        <stats_topic>/world/world_demo/stats</stats_topic>
      </plugin>
      <!-- World statistics -->
      <plugin filename="WorldStats" name="World stats">
        <ignition-gui>
          <title>World stats</title>
          <property key="showTitleBar" type="bool">false</property>
          <property key="resizable" type="bool">false</property>
          <property key="height" type="double">110</property>
          <property key="width" type="double">290</property>
          <property key="z" type="double">1</property>
          <property key="state" type="string">floating</property>
          <anchors target="3D View">
            <line own="right" target="right"/>
            <line own="bottom" target="bottom"/>
          </anchors>
        </ignition-gui>
        <sim_time>true</sim_time>
        <real_time>true</real_time>
        <real_time_factor>true</real_time_factor>
        <iterations>true</iterations>
        <topic>/world/world_demo/stats</topic>
      </plugin>
      <!-- Entity tree -->
      <plugin filename="EntityTree" name="Entity tree"/>
    </gui>
    <light name="sun" type="directional">
      <cast_shadows>true</cast_shadows>
      <pose>0 0 10 0 0 0</pose>
      <diffuse>0.8 0.8 0.8 1</diffuse>
      <specular>0.2 0.2 0.2 1</specular>
      <attenuation>
        <range>1000</range>
        <constant>0.9</constant>
        <linear>0.01</linear>
        <quadratic>0.001</quadratic>
      </attenuation>
      <direction>-0.5 0.1 -0.9</direction>
    </light>

    <model name="PTO">
      <pose relative_to="world">0 -5 .7 1.57079632679 0 0</pose>

      <link name="PTO_Housing">
        <pose relative_to="__model__">0 0 0 0 0 0</pose>
        <inertial>
          <pose>0 0 -3.67 0 0 0</pose>
          <mass>605</mass>
          <inertia>
            <ixx>3219</ixx>
            <ixy>-0.43</ixy>
            <ixz>-2.56</ixz>
            <iyy>3219</iyy>
            <iyz>3.37</iyz>
            <izz>7.28</izz>
          </inertia>
        </inertial>
        <visual name="visual_PTO">
          <geometry>
            <mesh>
              <uri>package://buoy_description/models/mbari_wec_base/meshes/pto.stl</uri>
            </mesh>
          </geometry>
          <material>
            <ambient>1 1 1 0.9</ambient>
            <diffuse>.2 .2 1 0.9</diffuse>
            <specular>1 1 1 1</specular>
          </material>
        </visual>
      </link>

      <link name="Piston">
        <pose relative_to="PTO_Housing">0 0 -3.5 0 0 0</pose>
        <inertial>
          <mass>48</mass>
          <pose>0 0 -2.57934 0 0 0</pose>
          <inertia>
            <!-- TODO(hamilton8415) Get real values -->
            <ixx>128</ixx>
            <ixy>0</ixy>
            <ixz>0</ixz>
            <iyy>128</iyy>
            <iyz>0</iyz>
            <izz>0.0216</izz>
          </inertia>
        </inertial>
        <visual name="visual_Piston">
          <geometry>
            <mesh>
              <uri>package://buoy_description/models/mbari_wec_base/meshes/rod_and_piston.stl</uri>
            </mesh>
          </geometry>
          <!--color-->
          <material>
            <ambient>0.0 0.0 1.0 1</ambient>
            <diffuse>0.0 0.0 1.0 1</diffuse>
            <specular>0.0 0.0 1.0 1</specular>
          </material>
        </visual>
      </link>

      <joint name="Mount" type="fixed">
        <parent>world</parent>
        <child>PTO_Housing</child>
        <pose>0.0 0.0 0.0 0 0 0</pose>
        <axis>
          <limit>
            <lower>-10.0</lower>
            <upper>10.0</upper>
          </limit>
          <xyz>0.0 0.0 1.0</xyz>
        </axis>
      </joint>

      <joint name="HydraulicRam" type="prismatic">
        <parent>PTO_Housing</parent>
        <child>Piston</child>
        <pose>0.0 0.0 0.0 0 0 0</pose>
        <axis>
          <limit>
            <lower>0.0</lower>
            <upper>2.03</upper>
            <effort>1e6</effort>
          </limit>
          <xyz>0.0 0.0 1.0</xyz>
        </axis>
      </joint>

      <plugin filename="ElectroHydraulicPTO" name="buoy_gazebo::ElectroHydraulicPTO">
        <PrismaticJointName>HydraulicRam</PrismaticJointName>
        <PistonArea>1.375</PistonArea>
        <HydMotorDisp>0.30</HydMotorDisp>
        <RotorInertia>1</RotorInertia>
        <VelMode>1</VelMode>
      </plugin>

      <plugin filename="PowerController" name="buoy_gazebo::PowerController">
        <JointName>HydraulicRam</JointName>
        <namespace>/</namespace>
        <node_name>power_controller</node_name>
        <topic>power_data</topic>
        <publish_rate>10</publish_rate>
      </plugin>

      <!-- When fitting Polytropic Spring data:
               dead_volume: decrease ==> increase scale of overall pressure
               T0: decrease ==> raise overall pressure, allows heating at low pressures
               r: increase ==> steepness of thermal decay
               deadzone lower/upper: deadband for thermal decay vs polytropic relation
                                     shifts/scales pressure and flattens peaks
      -->

      <!-- Upper Polytropic Spring plugin -->
      <plugin filename="PolytropicPneumaticSpring" name="buoy_gazebo::PolytropicPneumaticSpring">
        <JointName>HydraulicRam</JointName>
        <chamber>upper_polytropic</chamber>
        <is_upper>true</is_upper>
        <!-- measure of valve opening cross-section and duration (meter-seconds) -->
<<<<<<< HEAD
        <valve_absement>4.75e-9</valve_absement>
        <pump_absement>4.5e-11</pump_absement>
=======
        <valve_absement>7.75e-6</valve_absement>
        <pump_absement>5.1e-8</pump_absement>
>>>>>>> a92b3344
        <pump_pressure>1.7e+6</pump_pressure>
        <stroke>2.03</stroke>
        <piston_area>0.0127</piston_area>
        <dead_volume>0.0226</dead_volume>
        <T0>263.15</T0>
        <r>0.1</r>  <!-- coef of heat transfer -->
        <R_specific>0.2968</R_specific>
        <c_p>1.04</c_p>
        <hysteresis>true</hysteresis>
        <velocity_deadzone_lower>-0.1</velocity_deadzone_lower>
        <velocity_deadzone_upper>0.05</velocity_deadzone_upper>
        <n1>1.1725</n1>
        <n2>1.2139</n2>
        <x1>1.6159</x1>
        <x2>1.8578</x2>
        <P1>410152</P1>
        <P2>410190</P2>
        <VelMode>true</VelMode>
      </plugin>

      <!-- Lower Polytropic Spring plugin -->
      <plugin filename="PolytropicPneumaticSpring" name="buoy_gazebo::PolytropicPneumaticSpring">
        <JointName>HydraulicRam</JointName>
        <chamber>lower_polytropic</chamber>
        <is_upper>false</is_upper>
        <!-- measure of valve opening cross-section and duration (meter-seconds) -->
<<<<<<< HEAD
        <valve_absement>4.75e-9</valve_absement>
        <pump_absement>4.5e-11</pump_absement>
=======
        <valve_absement>7.75e-6</valve_absement>
        <pump_absement>5.1e-8</pump_absement>
>>>>>>> a92b3344
        <pump_pressure>1.7e+6</pump_pressure>
        <stroke>2.03</stroke>
        <piston_area>0.0115</piston_area>
        <dead_volume>0.0463</dead_volume>
        <T0>283.15</T0>
        <r>0.1</r>  <!-- coef of heat transfer -->
        <R_specific>0.2968</R_specific>
        <c_p>1.04</c_p>
        <hysteresis>true</hysteresis>
        <velocity_deadzone_lower>-0.01</velocity_deadzone_lower>
        <velocity_deadzone_upper>0.1</velocity_deadzone_upper>
        <n1>1.1967</n1>
        <n2>1.1944</n2>
        <x1>0.9695</x1>
        <x2>1.1850</x2>
        <P1>1212060</P1>
        <P2>1212740</P2>
        <VelMode>true</VelMode>
      </plugin>

      <plugin filename="SpringController" name="buoy_gazebo::SpringController">
        <JointName>HydraulicRam</JointName>
        <namespace>/</namespace>
        <node_name>spring_controller</node_name>
        <topic>spring_data</topic>
        <publish_rate>50</publish_rate>
      </plugin>

    </model>
  </world>
</sdf><|MERGE_RESOLUTION|>--- conflicted
+++ resolved
@@ -202,13 +202,8 @@
         <chamber>upper_polytropic</chamber>
         <is_upper>true</is_upper>
         <!-- measure of valve opening cross-section and duration (meter-seconds) -->
-<<<<<<< HEAD
-        <valve_absement>4.75e-9</valve_absement>
-        <pump_absement>4.5e-11</pump_absement>
-=======
         <valve_absement>7.75e-6</valve_absement>
         <pump_absement>5.1e-8</pump_absement>
->>>>>>> a92b3344
         <pump_pressure>1.7e+6</pump_pressure>
         <stroke>2.03</stroke>
         <piston_area>0.0127</piston_area>
@@ -235,13 +230,8 @@
         <chamber>lower_polytropic</chamber>
         <is_upper>false</is_upper>
         <!-- measure of valve opening cross-section and duration (meter-seconds) -->
-<<<<<<< HEAD
-        <valve_absement>4.75e-9</valve_absement>
-        <pump_absement>4.5e-11</pump_absement>
-=======
         <valve_absement>7.75e-6</valve_absement>
         <pump_absement>5.1e-8</pump_absement>
->>>>>>> a92b3344
         <pump_pressure>1.7e+6</pump_pressure>
         <stroke>2.03</stroke>
         <piston_area>0.0115</piston_area>
