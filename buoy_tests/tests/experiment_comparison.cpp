// Copyright 2022 Open Source Robotics Foundation, Inc. and Monterey Bay Aquarium Research Institute
//
// Licensed under the Apache License, Version 2.0 (the "License");
// you may not use this file except in compliance with the License.
// You may obtain a copy of the License at
//
//     http://www.apache.org/licenses/LICENSE-2.0
//
// Unless required by applicable law or agreed to in writing, software
// distributed under the License is distributed on an "AS IS" BASIS,
// WITHOUT WARRANTIES OR CONDITIONS OF ANY KIND, either express or implied.
// See the License for the specific language governing permissions and
// limitations under the License.

#include <gnuplot-iostream.h>
#include <gtest/gtest.h>

<<<<<<< HEAD
=======
#include <ignition/common/Console.hh>
#include <ignition/gazebo/config.hh>
#include <ignition/gazebo/Model.hh>
#include <ignition/gazebo/Server.hh>
#include <ignition/gazebo/TestFixture.hh>
#include <ignition/gazebo/Util.hh>
#include <ignition/gazebo/World.hh>

#include <ignition/gazebo/components/JointForceCmd.hh>
#include <ignition/gazebo/components/JointPosition.hh>
#include <ignition/gazebo/components/JointPositionReset.hh>
#include <ignition/gazebo/components/JointVelocity.hh>
#include <ignition/gazebo/components/JointVelocityCmd.hh>

#include <buoy_gazebo/ElectroHydraulicPTO/ElectroHydraulicState.hpp>
#include <buoy_gazebo/PolytropicPneumaticSpring/SpringState.hpp>

#include <rclcpp/rclcpp.hpp>

#include <simple_interp/interp1d.hpp>

>>>>>>> 522d5ccc
#include <algorithm>
#include <cstring>
#include <iostream>
#include <memory>
#include <string>
#include <thread>
#include <utility>
#include <vector>

#include <gz/common/Console.hh>
#include <gz/sim/config.hh>
#include <gz/sim/Model.hh>
#include <gz/sim/Server.hh>
#include <gz/sim/TestFixture.hh>
#include <gz/sim/Util.hh>
#include <gz/sim/World.hh>

#include <gz/sim/components/JointForceCmd.hh>
#include <gz/sim/components/JointPosition.hh>
#include <gz/sim/components/JointPositionReset.hh>
#include <gz/sim/components/JointVelocity.hh>
#include <gz/sim/components/JointVelocityCmd.hh>

#include <buoy_gazebo/ElectroHydraulicPTO/ElectroHydraulicState.hpp>
#include <buoy_gazebo/PolytropicPneumaticSpring/SpringState.hpp>

#include <rclcpp/rclcpp.hpp>

#include <splinter_ros/splinter1d.hpp>

const double INCHES_TO_METERS{0.0254};


struct TestData
{
  enum Data
  {
    SECONDS = 0U,
    PISTON_POS = 1U,
    PISTON_VEL = 2U,
    MOTOR_RPM = 3U,
    LOWER_HYD_PRESSURE = 4U,
    UPPER_HYD_PRESSURE = 5U,
    V_BUS = 6U,
    WIND_CURR = 7U,
    BATT_CURR = 8U,
    LOAD_CURR = 9U,
    SCALE = 10U,
    RETRACT = 11U,
    LOWER_SPRING_PRESSURE = 12U,
    UPPER_SPRING_PRESSURE = 13U,
    TARG_CURR = 14U,
    PC_STATUS = 15U,
    TM_FORCE = 16U,
    BIAS_CURR = 17U,
    LOWER_SPRING_VOLUME = 18U,
    UPPER_SPRING_VOLUME = 19U,
    NUM_VALUES = 20U
  };

  const char * names[TestData::NUM_VALUES] = {"seconds", "PistonPos", "PistonVel",
    "RPM", "LowerHydPressure", "UpperHydPressure",
    "V_Bus", "WindCurr", "BattCurr",
    "LoadCurr", "Scale", "Retract",
    "LowerSpringPressure", "UpperSpringPressure",
    "TargCurr", "PowerConverterStatus",
    "TestMachineForce", "BiasCurr",
    "LowerSpringVolume", "UpperSpringVolume"};
  const char * units[TestData::NUM_VALUES] = {"seconds", "inches", "in/sec", "RPM", "psi_g",
    "psi_g", "Volts", "Amps", "Amps", "Amps",
    "", "", "psi_a", "psi_a", "Amps", "", "lbs", "Amps", "cubic m", "cubic m"};

  std::vector<double> seconds;
  std::vector<double> PistonPos;
  std::vector<double> PistonVel;
  std::vector<double> RPM;
  std::vector<double> LowerHydPressure;
  std::vector<double> UpperHydPressure;
  std::vector<double> V_Bus;
  std::vector<double> WindCurr;
  std::vector<double> BattCurr;
  std::vector<double> LoadCurr;
  std::vector<double> Scale;
  std::vector<double> Retract;
  std::vector<double> LowerSpringPressure;
  std::vector<double> UpperSpringPressure;
  std::vector<double> TargCurr;
  std::vector<double> PowerConverterStatus;
  std::vector<double> TestMachineForce;
  std::vector<double> BiasCurr;
  std::vector<double> LowerSpringVolume;
  std::vector<double> UpperSpringVolume;

  double get_data_at(const int & data_num, const int & idx)
  {
    double ret_value = 0.0;
    try {
      std::vector<double> data = get_data(data_num);
      ret_value = data.at(idx);
    } catch (const std::out_of_range &) {
      // pass
    }
    return ret_value;
  }

  std::vector<double> get_data(const int & data_num)
  {
    std::vector<double> ret_value;

    if (!strcmp(names[data_num], "seconds")) {
      ret_value = seconds;
    }
    if (!strcmp(names[data_num], "PistonPos")) {
      ret_value = PistonPos;
    }
    if (!strcmp(names[data_num], "PistonVel")) {
      ret_value = PistonVel;
    }
    if (!strcmp(names[data_num], "RPM")) {
      ret_value = RPM;
    }
    if (!strcmp(names[data_num], "LowerHydPressure")) {
      ret_value = LowerHydPressure;
    }
    if (!strcmp(names[data_num], "UpperHydPressure")) {
      ret_value = UpperHydPressure;
    }
    if (!strcmp(names[data_num], "V_Bus")) {
      ret_value = V_Bus;
    }
    if (!strcmp(names[data_num], "WindCurr")) {
      ret_value = WindCurr;
    }
    if (!strcmp(names[data_num], "BattCurr")) {
      ret_value = BattCurr;
    }
    if (!strcmp(names[data_num], "LoadCurr")) {
      ret_value = LoadCurr;
    }
    if (!strcmp(names[data_num], "Scale")) {
      ret_value = Scale;
    }
    if (!strcmp(names[data_num], "Retract")) {
      ret_value = Retract;
    }
    if (!strcmp(names[data_num], "LowerSpringPressure")) {
      ret_value = LowerSpringPressure;
    }
    if (!strcmp(names[data_num], "UpperSpringPressure")) {
      ret_value = UpperSpringPressure;
    }
    if (!strcmp(names[data_num], "LowerSpringVolume")) {
      ret_value = LowerSpringVolume;
    }
    if (!strcmp(names[data_num], "UpperSpringVolume")) {
      ret_value = UpperSpringVolume;
    }
    if (!strcmp(names[data_num], "TargCurr")) {
      ret_value = TargCurr;
    }
    if (!strcmp(names[data_num], "PowerConverterStatus")) {
      ret_value = PowerConverterStatus;
    }
    if (!strcmp(names[data_num], "TestMachineForce")) {
      ret_value = TestMachineForce;
    }
    if (!strcmp(names[data_num], "BiasCurr")) {
      ret_value = BiasCurr;
    }

    return ret_value;
  }
};

class BuoyExperimentComparison : public ::testing::Test
{
protected:
  static TestData InputData;
  static TestData ResultsData;
  static std::string inputdata_filename;
  static std::string header_line;
  static bool manual_comparison;
  static std::shared_ptr<simple_interp::Interp1d> PrescribedVel;
  static std::shared_ptr<simple_interp::Interp1d> PrescribedWindingCurrent;
  static std::shared_ptr<simple_interp::Interp1d> PrescribedBiasCurrent;
  static int argc_;
  static char ** argv_;
  static constexpr double stroke{2.03};
  static constexpr double lower_area{0.0115}, lower_dead_volume{0.0463};
  static constexpr double upper_area{0.0127}, upper_dead_volume{0.0226};
  static gz::sim::Entity jointEntity;
  static constexpr double timestep{0.01};
  double epsilon{1e-2};
  std::function<bool(const double &, const double &)> comparator;

public:
  static void init(int argc, char * argv[])
  {
    argc_ = argc;
    argv_ = argv;
  }

protected:
  bool CompareData(const int & data_num, const double & _epsilon, const double & timestep)
  {
    epsilon = _epsilon;  // for comparator
    std::vector<double> idata = InputData.get_data(data_num);
    std::vector<double> rdata = ResultsData.get_data(data_num);
    auto mismatch = std::mismatch(idata.begin(), idata.end(), rdata.begin(), comparator);
    if (mismatch.first != idata.end()) {
      std::cerr << InputData.names[data_num] << " Test Failed after [" <<
        timestep * (mismatch.first - idata.begin()) << "] seconds with epsilon [" <<
        epsilon << "]" << std::endl;
      return false;
    }
    return true;
  }

// runs once and is preserved for all `TEST_F`
  static void SetUpTestCase()
  {
    rclcpp::init(argc_, argv_);
    rclcpp::Node::SharedPtr param_node = std::make_shared<rclcpp::Node>("experiment_comparison");
    rclcpp::spin_some(param_node);

    param_node->declare_parameter("inputdata_filename", "");
    inputdata_filename = param_node->get_parameter("inputdata_filename").as_string();
    // inputdata_filename =
    //   "/home/hamilton/buoy_ws/src/buoy_sim/buoy_tests/test_inputdata/2022.01.28T16.46.31.exp";
    param_node->declare_parameter("manual_comparison", false);
    manual_comparison = param_node->get_parameter("manual_comparison").as_bool();
    std::cerr << "inputdata_filename: " << inputdata_filename << std::endl;
    std::cerr << "manual_comparison: " <<
      std::boolalpha << manual_comparison << std::noboolalpha <<
      std::endl;

    // Read Test Data
    std::cout << "opening: " << inputdata_filename << std::endl;
    std::ifstream testdata(inputdata_filename);
    if (testdata.is_open()) {
      testdata >> header_line;
      std::cout << "header = " << header_line << std::endl;
      double data[TestData::NUM_VALUES];
      while (testdata >> data[TestData::SECONDS] >> data[TestData::PISTON_POS] >>
        data[TestData::PISTON_VEL] >> data[TestData::MOTOR_RPM] >>
        data[TestData::LOWER_HYD_PRESSURE] >> data[TestData::UPPER_HYD_PRESSURE] >>
        data[TestData::V_BUS] >> data[TestData::WIND_CURR] >> data[TestData::BATT_CURR] >>
        data[TestData::LOAD_CURR] >> data[TestData::SCALE] >> data[TestData::RETRACT] >>
        data[TestData::LOWER_SPRING_PRESSURE] >> data[TestData::UPPER_SPRING_PRESSURE] >>
        data[TestData::TARG_CURR] >> data[TestData::PC_STATUS] >> data[TestData::TM_FORCE] >>
        data[TestData::BIAS_CURR])
      {
        InputData.seconds.push_back(data[TestData::SECONDS]);
        InputData.PistonPos.push_back(data[TestData::PISTON_POS]);
        InputData.PistonVel.push_back(data[TestData::PISTON_VEL]);
        InputData.RPM.push_back(data[TestData::MOTOR_RPM]);
        InputData.LowerHydPressure.push_back(data[TestData::LOWER_HYD_PRESSURE]);
        InputData.UpperHydPressure.push_back(data[TestData::UPPER_HYD_PRESSURE]);
        InputData.V_Bus.push_back(data[TestData::V_BUS]);
        InputData.WindCurr.push_back(data[TestData::WIND_CURR]);
        InputData.BattCurr.push_back(data[TestData::BATT_CURR]);
        InputData.LoadCurr.push_back(data[TestData::LOAD_CURR]);
        InputData.Scale.push_back(data[TestData::SCALE]);
        InputData.Retract.push_back(data[TestData::RETRACT]);
        InputData.LowerSpringPressure.push_back(data[TestData::LOWER_SPRING_PRESSURE]);
        InputData.UpperSpringPressure.push_back(data[TestData::UPPER_SPRING_PRESSURE]);
        InputData.LowerSpringVolume.push_back(
          (stroke - INCHES_TO_METERS * data[TestData::PISTON_POS]) *
          lower_area + lower_dead_volume);
        InputData.UpperSpringVolume.push_back(
          INCHES_TO_METERS * data[TestData::PISTON_POS] * upper_area + upper_dead_volume);
        InputData.TargCurr.push_back(data[TestData::TARG_CURR]);
        InputData.PowerConverterStatus.push_back(data[TestData::PC_STATUS]);
        InputData.TestMachineForce.push_back(data[TestData::TM_FORCE]);
        InputData.BiasCurr.push_back(data[TestData::BIAS_CURR]);
      }
      testdata.close();
    } else {
      FAIL() << "could not open input file " << inputdata_filename << std::endl;
    }

    // Copy initial condition to solution data
    ResultsData.seconds.push_back(InputData.seconds.at(0));
    ResultsData.PistonPos.push_back(InputData.PistonPos.at(0));
    ResultsData.PistonVel.push_back(InputData.PistonVel.at(0));
    ResultsData.RPM.push_back(InputData.RPM.at(0));
    ResultsData.LowerHydPressure.push_back(InputData.LowerHydPressure.at(0));
    ResultsData.UpperHydPressure.push_back(InputData.UpperHydPressure.at(0));
    ResultsData.V_Bus.push_back(InputData.V_Bus.at(0));
    ResultsData.WindCurr.push_back(InputData.WindCurr.at(0));
    ResultsData.BattCurr.push_back(InputData.BattCurr.at(0));
    ResultsData.LoadCurr.push_back(InputData.LoadCurr.at(0));
    ResultsData.Scale.push_back(InputData.Scale.at(0));
    ResultsData.Retract.push_back(InputData.Retract.at(0));
    ResultsData.LowerSpringPressure.push_back(InputData.LowerSpringPressure.at(0));
    ResultsData.UpperSpringPressure.push_back(InputData.UpperSpringPressure.at(0));
    ResultsData.LowerSpringVolume.push_back(InputData.LowerSpringVolume.at(0));
    ResultsData.UpperSpringVolume.push_back(InputData.UpperSpringVolume.at(0));
    ResultsData.TargCurr.push_back(InputData.TargCurr.at(0));
    ResultsData.PowerConverterStatus.push_back(InputData.PowerConverterStatus.at(0));
    ResultsData.TestMachineForce.push_back(InputData.TestMachineForce.at(0));
    ResultsData.BiasCurr.push_back(InputData.BiasCurr.at(0));

    PrescribedVel =
      std::make_shared<simple_interp::Interp1d>(InputData.seconds, InputData.PistonVel);
    PrescribedWindingCurrent =
      std::make_shared<simple_interp::Interp1d>(InputData.seconds, InputData.TargCurr);
    PrescribedBiasCurrent =
      std::make_shared<simple_interp::Interp1d>(InputData.seconds, InputData.BiasCurr);

    // Skip debug messages to run faster
    gz::common::Console::SetVerbosity(3);

    // Setup fixture
    gz::sim::ServerConfig config;
    config.SetSdfFile("TestMachine.sdf");
    config.SetUpdateRate(0.0);
    gz::sim::TestFixture fixture(config);
    fixture.
    OnConfigure(
      [&](
        const gz::sim::Entity & _worldEntity,
        const std::shared_ptr<const sdf::Element> &,
        gz::sim::EntityComponentManager & _ecm,
        gz::sim::EventManager &)
      {
        auto world = gz::sim::World(_worldEntity);
        gz::sim::Model pto(world.ModelByName(_ecm, "PTO"));
        jointEntity = pto.JointByName(_ecm, "HydraulicRam");

        EXPECT_NE(gz::sim::kNullEntity, jointEntity);

        std::cerr << "Initializing piston position to [" <<
          stroke - INCHES_TO_METERS * InputData.PistonPos.at(0) <<
          "] meters (or [" << InputData.PistonPos.at(0) << "] inches)" << std::endl;
        _ecm.SetComponentData<gz::sim::components::JointPositionReset>(
          jointEntity,
          {stroke - INCHES_TO_METERS * InputData.PistonPos.at(0)});
      }).
    OnPreUpdate(
      [&](
        const gz::sim::UpdateInfo & _info,
        gz::sim::EntityComponentManager & _ecm)
      {
        auto SimTime = std::chrono::duration<double>(_info.simTime).count();
        double piston_vel = -INCHES_TO_METERS * PrescribedVel->eval(SimTime);
        // Create new component for this entitiy in ECM (if it doesn't already
        // exist)
        auto joint_vel =
        _ecm.Component<gz::sim::components::JointVelocityCmd>(jointEntity);
        if (joint_vel == nullptr) {
          _ecm.CreateComponent(
            jointEntity,
<<<<<<< HEAD
            gz::sim::components::JointVelocityCmd(
              {piston_vel}));    // Create this iteration
=======
            ignition::gazebo::components::JointVelocityCmd(
              {piston_vel}));  // Create this iteration
>>>>>>> 522d5ccc
        } else {
          *joint_vel = gz::sim::components::JointVelocityCmd({piston_vel});
        }

        buoy_gazebo::ElectroHydraulicState pto_state;
        if (_ecm.EntityHasComponentType(
          jointEntity,
          buoy_gazebo::components::ElectroHydraulicState().TypeId()))
        {
          auto pto_state_comp =
          _ecm.Component<buoy_gazebo::components::ElectroHydraulicState>(
            jointEntity);

          pto_state = buoy_gazebo::ElectroHydraulicState(pto_state_comp->Data());
        }
        // buoy_utils::Status<buoy_gazebo::PowerStatusBits> current_PC_State;
        // current_PC_State.status = 0;  // Need to set this to most recent status and use
        // pto_state.torque_command = PrescribedWindingCurrent->eval(SimTime);
        // pto_state.torque_command = true;
        pto_state.bias_current_command = PrescribedBiasCurrent->eval(SimTime);
        pto_state.bias_current_command = true;
        _ecm.SetComponentData<buoy_gazebo::components::ElectroHydraulicState>(
          jointEntity, pto_state);
      }).
    OnPostUpdate(
      [&](
        const gz::sim::UpdateInfo & _info,
        const gz::sim::EntityComponentManager & _ecm)
      {
        bool got_vel{false}, got_spring_state{false}, got_pto_state{false};

        auto SimTime = std::chrono::duration<double>(_info.simTime).count();

        auto prismaticJointVelComp =
        _ecm.Component<gz::sim::components::JointVelocity>(
          jointEntity);
        if (prismaticJointVelComp != nullptr) {
          if (!prismaticJointVelComp->Data().empty()) {
            got_vel = true;
          }
        }

        auto SpringStateComp =
        _ecm.Component<buoy_gazebo::components::SpringState>(
          jointEntity);
        if (SpringStateComp != nullptr) {
          got_spring_state = true;
        }

        auto PTO_State_comp =
        _ecm.Component<buoy_gazebo::components::ElectroHydraulicState>(
          jointEntity);
        if (PTO_State_comp != nullptr) {
          got_pto_state = true;
        }

        if (got_vel && got_spring_state && got_pto_state) {
          ResultsData.seconds.push_back(SimTime);

          double xdot = prismaticJointVelComp->Data().at(0);
          ResultsData.PistonVel.push_back(-xdot / INCHES_TO_METERS);

          auto SpringState = SpringStateComp->Data();
          ResultsData.PistonPos.push_back(SpringState.range_finder / INCHES_TO_METERS);
          ResultsData.LowerSpringPressure.push_back(SpringState.lower_psi);
          ResultsData.UpperSpringPressure.push_back(SpringState.upper_psi);
          ResultsData.LowerSpringVolume.push_back(
            (stroke - SpringState.range_finder) * lower_area + lower_dead_volume);
          ResultsData.UpperSpringVolume.push_back(
            SpringState.range_finder * upper_area + upper_dead_volume);

          auto PTO_State = PTO_State_comp->Data();
          ResultsData.RPM.push_back(PTO_State.rpm);
          ResultsData.UpperHydPressure.push_back(PTO_State.upper_hyd_press);
          ResultsData.LowerHydPressure.push_back(PTO_State.lower_hyd_press);
          ResultsData.V_Bus.push_back(PTO_State.voltage);
          ResultsData.WindCurr.push_back(PTO_State.wcurrent);
          ResultsData.BattCurr.push_back(PTO_State.bcurrent);
          ResultsData.LoadCurr.push_back(PTO_State.loaddc);
          ResultsData.TargCurr.push_back(PTO_State.target_a);
          ResultsData.Scale.push_back(PTO_State.scale);
          ResultsData.Retract.push_back(PTO_State.retract);
          ResultsData.BiasCurr.push_back(PTO_State.bias_current);
        }
      }).
    Finalize();

    // Hardcoded timestep that is set in sdf file
    // until I figure out how to get access...
    bool blocking(true), paused(false);
    fixture.Server()->Run(
      blocking, InputData.seconds.back() / timestep,
      paused);
  }

  // runs before each `TEST_F`
  void SetUp() override
  {
    comparator =
      // Lambda function to compare 2 doubles
      [&](const double & left, const double & right) {
        if (fabs(left - right) < epsilon) {
          return true;
        } else {
          std::cerr << "failure: " << left << " - " << right << " > " << epsilon << std::endl;
          return false;
        }
      };
  }

  // runs after each `TEST_F`
  void TearDown() override
  {
  }

  // runs once after all `TEST_F` have completed
  static void TearDownTestCase()
  {
    rclcpp::shutdown();
    if (manual_comparison) {
      std::cout << "Please examine plots and determine if they are acceptably "
        "correct.  Enter y/n" << std::endl;

      system("stty raw");     // Set terminal to raw mode
      char key = getchar();   // Wait for single character
      system("stty cooked");  // Reset terminal to normal "cooked" mode

      if (key == 'y') {
        std::string outputdata_filename =
          inputdata_filename.substr(0U, inputdata_filename.size() - 4U) + ".tst";

        std::ofstream outputdata(outputdata_filename);
        if (outputdata.is_open()) {
          outputdata << header_line << std::endl;
          std::cout << "Writing [" << ResultsData.seconds.size() << "] test results to " <<
            outputdata_filename << std::endl;
          for (size_t idx = 0U; idx < ResultsData.seconds.size(); ++idx) {
            for (size_t jdx = 0U; jdx <= TestData::BIAS_CURR; ++jdx) {
              outputdata << ResultsData.get_data_at(jdx, idx) << " ";
            }
            outputdata << std::endl;
          }
        }
        outputdata.close();
      }
      FAIL() << "Running in manual mode with " << inputdata_filename <<
        " as input, can't pass this way";
    }
  }
};

TestData BuoyExperimentComparison::InputData;
TestData BuoyExperimentComparison::ResultsData;
// NOLINTNEXTLINE
std::string BuoyExperimentComparison::inputdata_filename{""};
// NOLINTNEXTLINE
std::string BuoyExperimentComparison::header_line{""};
bool BuoyExperimentComparison::manual_comparison{false};
std::shared_ptr<simple_interp::Interp1d> BuoyExperimentComparison::PrescribedVel{nullptr};
std::shared_ptr<simple_interp::Interp1d>
BuoyExperimentComparison::PrescribedWindingCurrent{nullptr};
std::shared_ptr<simple_interp::Interp1d> BuoyExperimentComparison::PrescribedBiasCurrent{nullptr};
int BuoyExperimentComparison::argc_;
char ** BuoyExperimentComparison::argv_;
gz::sim::Entity BuoyExperimentComparison::jointEntity{gz::sim::kNullEntity};


TEST_F(BuoyExperimentComparison, Spring)
{
  if (manual_comparison) {  // Plot data for user to decide if it's valid.
    std::vector<size_t> select_time_series{
      TestData::PISTON_POS,
      TestData::LOWER_SPRING_PRESSURE,
      TestData::UPPER_SPRING_PRESSURE,
      TestData::LOWER_SPRING_VOLUME,
      TestData::UPPER_SPRING_VOLUME};
    for (size_t i = 1U; i < TestData::NUM_VALUES; i++) {
      if (!std::binary_search(select_time_series.begin(), select_time_series.end(), i)) {
        continue;
      }
      Gnuplot gp;
      gp << "set term X11 title  '" << InputData.names[i] << " Comparison'\n";
      gp << "set grid\n";
      gp << "set xlabel 'time (s)'\n";
      gp << "set ylabel '" << InputData.units[i] << "'\n";
      gp << "plot '-' w l title 'EXP " << InputData.names[i] <<
        "','-' w l title 'TEST " << InputData.names[i] << "'\n";

      gp.send1d(boost::make_tuple(InputData.seconds, InputData.get_data(i)));
      gp.send1d(boost::make_tuple(ResultsData.seconds, ResultsData.get_data(i)));
    }

    std::vector<size_t> select_PV{
      TestData::LOWER_SPRING_PRESSURE,
      TestData::UPPER_SPRING_PRESSURE};
    for (size_t i = 1U; i < TestData::NUM_VALUES; i++) {
      if (!std::binary_search(select_PV.begin(), select_PV.end(), i)) {
        continue;
      }
      Gnuplot gp;
      gp << "set term X11 title  '" << InputData.names[i] << " vs " << InputData.names[i + 2U] <<
        " Comparison'\n";
      gp << "set grid\n";
      gp << "set xlabel '" << InputData.units[i + 2U] << "'\n";
      gp << "set ylabel '" << InputData.units[i] << "'\n";
      gp << "plot '-' w l title 'EXP " <<
        "','-' w l title 'TEST " << "'\n";

      gp.send1d(boost::make_tuple(InputData.get_data(i + 2U), InputData.get_data(i)));
      gp.send1d(boost::make_tuple(ResultsData.get_data(i + 2U), ResultsData.get_data(i)));
    }
  } else {  // Compare test results to input data and pass test if so.
    EXPECT_TRUE(CompareData(TestData::PISTON_POS, 1e-2, timestep));
    EXPECT_TRUE(CompareData(TestData::LOWER_SPRING_PRESSURE, 1e-2, timestep));
    EXPECT_TRUE(CompareData(TestData::UPPER_SPRING_PRESSURE, 1e-2, timestep));
    EXPECT_TRUE(CompareData(TestData::LOWER_SPRING_VOLUME, 1e-2, timestep));
    EXPECT_TRUE(CompareData(TestData::UPPER_SPRING_VOLUME, 1e-2, timestep));
  }
}

TEST_F(BuoyExperimentComparison, PTO)
{
  if (manual_comparison) {   // Plot data for user to decide if it's valid.
    // Make Plots versus time
    std::vector<size_t> select_time_series{
      TestData::PISTON_POS,
      TestData::PISTON_VEL,
      TestData::MOTOR_RPM,
      TestData::LOWER_HYD_PRESSURE,
      TestData::UPPER_HYD_PRESSURE,
      TestData::V_BUS,
      TestData::WIND_CURR,
      TestData::BATT_CURR,
      TestData::LOAD_CURR,
      TestData::SCALE,
      TestData::RETRACT,
      TestData::TARG_CURR,
      TestData::BIAS_CURR};

    for (size_t i = 1U; i < TestData::NUM_VALUES; i++) {
      if (!std::binary_search(select_time_series.begin(), select_time_series.end(), i)) {
        continue;
      }
      Gnuplot gp;
      gp << "set term X11 title  '" << InputData.names[i] << " Comparison'\n";
      gp << "set grid\n";
      gp << "set xlabel 'time (s)'\n";
      gp << "set ylabel '" << InputData.units[i] << "'\n";
      gp << "plot '-' w l title 'EXP " << InputData.names[i] <<
        "','-' w l title 'TEST " << InputData.names[i] << "'\n";

      gp.send1d(boost::make_tuple(InputData.seconds, InputData.get_data(i)));
      gp.send1d(boost::make_tuple(ResultsData.seconds, ResultsData.get_data(i)));
    }
    // Make Plots versus RPM
    std::vector<size_t> select_series_vsRPM{
      TestData::LOWER_HYD_PRESSURE,
      TestData::UPPER_HYD_PRESSURE,
      TestData::WIND_CURR,
      TestData::TARG_CURR};
    for (size_t i = 1U; i < TestData::NUM_VALUES; i++) {
      std::cout << "i = " << i << std::endl;
      if (!std::binary_search(select_series_vsRPM.begin(), select_series_vsRPM.end(), i)) {
        continue;
      }
      std::cout << "plotting: " << InputData.names[i] << std::endl;
      Gnuplot gp;
      gp << "set term X11 title  '" <<
        InputData.names[i] << " vs " << InputData.names[TestData::MOTOR_RPM] <<
        " Comparison'\n";
      gp << "set grid\n";
      gp << "set xlabel '" << InputData.units[TestData::MOTOR_RPM] << "'\n";
      gp << "set ylabel '" << InputData.units[i] << "'\n";
      gp << "plot '-' w l title 'EXP " << InputData.names[i] <<
        "','-' w l title 'TEST " << InputData.names[i] << "'\n";

      gp.send1d(boost::make_tuple(InputData.get_data(TestData::MOTOR_RPM), InputData.get_data(i)));
      gp.send1d(
        boost::make_tuple(
          ResultsData.get_data(TestData::MOTOR_RPM), ResultsData.get_data(
            i)));
    }
  } else {  // Compare test results to input data and pass test if so.
    EXPECT_TRUE(CompareData(TestData::PISTON_VEL, 1e-2, timestep));
    EXPECT_TRUE(CompareData(TestData::MOTOR_RPM, 1e-2, timestep));
    EXPECT_TRUE(CompareData(TestData::LOWER_HYD_PRESSURE, 1e-2, timestep));
    EXPECT_TRUE(CompareData(TestData::UPPER_HYD_PRESSURE, 1e-2, timestep));
    EXPECT_TRUE(CompareData(TestData::V_BUS, 1e-2, timestep));
    EXPECT_TRUE(CompareData(TestData::WIND_CURR, 1e-2, timestep));
    EXPECT_TRUE(CompareData(TestData::BATT_CURR, 1e-2, timestep));
    EXPECT_TRUE(CompareData(TestData::LOAD_CURR, 1e-2, timestep));
  }
}


int main(int argc, char * argv[])
{
  ::testing::InitGoogleTest(&argc, argv);
  BuoyExperimentComparison::init(argc, argv);  // pass args to rclcpp init
  return RUN_ALL_TESTS();
}<|MERGE_RESOLUTION|>--- conflicted
+++ resolved
@@ -15,30 +15,6 @@
 #include <gnuplot-iostream.h>
 #include <gtest/gtest.h>
 
-<<<<<<< HEAD
-=======
-#include <ignition/common/Console.hh>
-#include <ignition/gazebo/config.hh>
-#include <ignition/gazebo/Model.hh>
-#include <ignition/gazebo/Server.hh>
-#include <ignition/gazebo/TestFixture.hh>
-#include <ignition/gazebo/Util.hh>
-#include <ignition/gazebo/World.hh>
-
-#include <ignition/gazebo/components/JointForceCmd.hh>
-#include <ignition/gazebo/components/JointPosition.hh>
-#include <ignition/gazebo/components/JointPositionReset.hh>
-#include <ignition/gazebo/components/JointVelocity.hh>
-#include <ignition/gazebo/components/JointVelocityCmd.hh>
-
-#include <buoy_gazebo/ElectroHydraulicPTO/ElectroHydraulicState.hpp>
-#include <buoy_gazebo/PolytropicPneumaticSpring/SpringState.hpp>
-
-#include <rclcpp/rclcpp.hpp>
-
-#include <simple_interp/interp1d.hpp>
-
->>>>>>> 522d5ccc
 #include <algorithm>
 #include <cstring>
 #include <iostream>
@@ -67,7 +43,7 @@
 
 #include <rclcpp/rclcpp.hpp>
 
-#include <splinter_ros/splinter1d.hpp>
+#include <simple_interp/interp1d.hpp>
 
 const double INCHES_TO_METERS{0.0254};
 
@@ -392,13 +368,8 @@
         if (joint_vel == nullptr) {
           _ecm.CreateComponent(
             jointEntity,
-<<<<<<< HEAD
             gz::sim::components::JointVelocityCmd(
               {piston_vel}));    // Create this iteration
-=======
-            ignition::gazebo::components::JointVelocityCmd(
-              {piston_vel}));  // Create this iteration
->>>>>>> 522d5ccc
         } else {
           *joint_vel = gz::sim::components::JointVelocityCmd({piston_vel});
         }
