--- conflicted
+++ resolved
@@ -31,28 +31,11 @@
 #include <ignition/gazebo/config.hh>
 #include <splinter_ros/splinter1d.hpp>
 
-<<<<<<< HEAD
-#include <buoy_gazebo/ElectroHydraulicPTO/ElectroHydraulicState.hpp>
-
-#include <gnuplot-iostream.h>
-
-
-using namespace ignition;
-using namespace gazebo;
-using namespace systems;
-
-
-struct TestData
-{
-  const char * names[14] = {"seconds", "PistonPos", "PistonVel",
-    "RPM", "LowerHydPressure", "UpperHydPressure",
-    "V_Bus", "WindCurr", "BattCurr",
-    "LoadCurr", "Scale", "Retract", "LowerSpringPressure", "UpperSpringPressure"};
-=======
 #include <cstring>
 #include <vector>
 #include <string>
 #include <memory>
+
 
 struct TestData
 {
@@ -70,7 +53,6 @@
     "Retract",
     "LowerSpringPressure",
     "UpperSpringPressure"};
->>>>>>> b28ee784
   const char * units[14] = {"seconds", "inches", "in/sec", "RPM", "psi_g",
     "psi_g", "Volts", "Amps", "Amps", "Amps",
     "", "", "psi_a", "psi_a"};
@@ -154,69 +136,38 @@
   int iterations{0};
   ignition::gazebo::Entity jointEntity;
 
-<<<<<<< HEAD
-  std::string buoy_tests_share("");
-  try {
-    buoy_tests_share = ament_index_cpp::get_package_share_directory("buoy_tests");
-  } catch (ament_index_cpp::PackageNotFoundError err) {
-    std::cerr << "Could not find package share" << std::endl;
-  }
-  std::string inputdata_dirname(common::joinPaths(buoy_tests_share, "test_inputdata"));
-=======
   std::string inputdata_dirname(
     ignition::common::joinPaths(buoy_tests_share, "test_inputdata"));
->>>>>>> b28ee784
 
   std::string inputdata_filename;
   std::string inputfilelist("TestInputFileList.txt");
   std::ifstream testfilelist(
-<<<<<<< HEAD
-    common::joinPaths(inputdata_dirname, inputfilelist));
-=======
     ignition::common::joinPaths(inputdata_dirname, inputfilelist));
->>>>>>> b28ee784
 
   if (testfilelist.is_open()) {
     testfilelist >> inputdata_filename;
   } else {
-<<<<<<< HEAD
-    FAIL() << common::joinPaths(inputdata_dirname, inputfilelist) <<
-=======
     FAIL() << ignition::common::joinPaths(inputdata_dirname, inputfilelist) <<
->>>>>>> b28ee784
       "Not Found";
   }
 
   bool EXP_Data = !inputdata_filename.compare(
     inputdata_filename.size() - 4, inputdata_filename.size(),
-<<<<<<< HEAD
-    ".exp");   // Filenames with .exp denote raw experimental data
-=======
-    ".exp");             // Filenames with .exp denote raw experimental data
->>>>>>> b28ee784
+    ".exp");  // Filenames with .exp denote raw experimental data
 
   // Read Test Data
   int NN;
   TestData InputData;
   TestData ResultsData;
   std::ifstream testdata(
-<<<<<<< HEAD
-    common::joinPaths(inputdata_dirname, inputdata_filename));
-=======
     ignition::common::joinPaths(inputdata_dirname, inputdata_filename));
->>>>>>> b28ee784
   std::string header_line;
   if (testdata.is_open()) {
     testdata >> header_line;
     double data[14];
     while (testdata >> data[0] >> data[1] >> data[2] >> data[3] >> data[4] >>
-<<<<<<< HEAD
-      data[5] >> data[6] >> data[7] >> data[8] >> data[9] >> data[10] >> data[11] >> data[12] >>
-      data[13])
-=======
       data[5] >> data[6] >> data[7] >> data[8] >> data[9] >> data[10] >>
       data[11] >> data[12] >> data[13])
->>>>>>> b28ee784
     {
       InputData.seconds.push_back(data[0]);
       InputData.PistonPos.push_back(data[1]);
@@ -272,11 +223,7 @@
     ignition::gazebo::EventManager & /*_eventMgr*/) {
       ignition::gazebo::World world(_worldEntity);
 
-<<<<<<< HEAD
-      Model model(world.ModelByName(_ecm, "PTO"));
-=======
       ignition::gazebo::Model model(world.ModelByName(_ecm, "PTO"));
->>>>>>> b28ee784
       jointEntity = model.JointByName(_ecm, "HydraulicRam");
     })
   .OnPreUpdate(
@@ -285,19 +232,6 @@
       ignition::gazebo::EntityComponentManager & _ecm) {
       auto SimTime = std::chrono::duration<double>(_info.simTime).count();
       double piston_vel = -0.0254 * PrescribedVel.eval(SimTime);
-<<<<<<< HEAD
-      // Create new component for this entitiy in ECM (if it doesn't already
-      // exist)
-      auto joint_vel =
-      _ecm.Component<components::JointVelocityCmd>(jointEntity);
-      if (joint_vel == nullptr) {
-        _ecm.CreateComponent(
-          jointEntity,
-          components::JointVelocityCmd(
-            {piston_vel}));                        // Create this iteration
-      } else {
-        *joint_vel = components::JointVelocityCmd({piston_vel});
-=======
       // Create new component for this entitiy in ECM (if it doesn't
       // already exist)
       auto joint_vel =
@@ -306,10 +240,9 @@
         _ecm.CreateComponent(
           jointEntity,
           ignition::gazebo::components::JointVelocityCmd(
-            {piston_vel}));                             // Create this iteration
+            {piston_vel}));  // Create this iteration
       } else {
         *joint_vel = ignition::gazebo::components::JointVelocityCmd({piston_vel});
->>>>>>> b28ee784
       }
     })
   .
@@ -324,15 +257,9 @@
       // _ecm.Component<ignition::gazebo::components::JointPosition>(jointEntity);
       // double x = prismaticJointPosComp->Data().at(0);
       double x =
-<<<<<<< HEAD
-      0.0254 *
-      PrescribedPos.eval(SimTime);       // Interpolating from given data b/c having
-      // trouble getting joint position from ecm
-=======
       0.0254 * PrescribedPos.eval(
-        SimTime);                         // Interpolating from given data b/c having
-                                          // trouble getting joint position from ecm
->>>>>>> b28ee784
+        SimTime);  // Interpolating from given data b/c having
+                   // trouble getting joint position from ecm
       auto prismaticJointVelComp =
       _ecm.Component<ignition::gazebo::components::JointVelocity>(
         jointEntity);
@@ -343,26 +270,14 @@
         jointEntity);
       if (PTO_State_comp != nullptr) {
         auto PTO_State = PTO_State_comp->Data();
-<<<<<<< HEAD
-
-=======
->>>>>>> b28ee784
         ResultsData.seconds.push_back(SimTime);
         ResultsData.PistonPos.push_back(x / 0.0254);
         ResultsData.PistonVel.push_back(-xdot / 0.0254);
         ResultsData.RPM.push_back(PTO_State.rpm);
-<<<<<<< HEAD
-        if (PTO_State.diff_press >
-        0)       // Todo, diff_press isn't meant to be hydraulic forces, maybe
-                 // need to add some fields to PTO_State for items of interest
-                 // that aren't reported over CAN.
-        {
-=======
         if (PTO_State.diff_press > 0) {
           // Todo, diff_press isn't meant to be hydraulic forces,
           // maybe need to add some fields to PTO_State for items
           // of interest that aren't reported over CAN.
->>>>>>> b28ee784
           ResultsData.LowerHydPressure.push_back(-PTO_State.diff_press);
           ResultsData.UpperHydPressure.push_back(0);
         } else {
@@ -386,13 +301,8 @@
   // It also calls pre-update and update callbacks if those are being used.
   fixture.Server()->Run(
     true, InputData.seconds.back() / 0.01,
-<<<<<<< HEAD
-    false);                     // Hardcoded timestep that is set in sdf file
-                                // until I figure out how to get access...
-=======
-    false);                      // Hardcoded timestep that is set in sdf file
-                                 // until I figure out how to get access...
->>>>>>> b28ee784
+    false);  // Hardcoded timestep that is set in sdf file
+             // until I figure out how to get access...
 
   if (EXP_Data) {       // Plot data for user to decide if it's valid.
     for (int i = 1; i < 10; i++) {
@@ -421,11 +331,7 @@
         inputdata_filename.substr(0, inputdata_filename.size() - 4) + ".tst";
 
       std::ofstream outputdata(
-<<<<<<< HEAD
-        common::joinPaths(inputdata_dirname, outputdata_filename));
-=======
         ignition::common::joinPaths(inputdata_dirname, outputdata_filename));
->>>>>>> b28ee784
       if (outputdata.is_open()) {
         outputdata << header_line << std::endl;
         std::cout << "Writing test results to " << outputdata_filename <<
@@ -451,72 +357,43 @@
     }
     FAIL() << "Running in manual mode with " << inputdata_filename <<
       " as input, can't pass this way";
-<<<<<<< HEAD
-  } else { // Compare test results to input data and pass test if so.
-
-    double epsilon;
-    std::function<bool(const double &, const double &)> comparator =
-      [&epsilon](const double & left, const double & right) { // Lambda function to compare 2 doubles
-        //  std::cout << i << "  " <<  left << "  " << right << "  "  <<fabs(left-right) << std::endl;
-=======
-  } else {       // Compare test results to input data and pass test if so.
+  } else {  // Compare test results to input data and pass test if so.
     double epsilon;
     std::function<bool(const double &, const double &)> comparator =
       [&epsilon](
       const double & left,
-      const double & right) {                           // Lambda function to compare 2 doubles
+      const double & right) {  // Lambda function to compare 2 doubles
         //  std::cout << i << "  " <<  left << "  " << right << "  "
         //  <<fabs(left-right) << std::endl;
->>>>>>> b28ee784
         if (fabs(left - right) < epsilon) {
           return true;
         } else {
           return false;
         }
       };
-<<<<<<< HEAD
-
-=======
->>>>>>> b28ee784
 
     epsilon = 1e-2;
     if (!std::equal(
         InputData.PistonVel.begin(), InputData.PistonVel.end(),
-<<<<<<< HEAD
-        ResultsData.PistonVel.begin(), comparator))                                                                       // Clumsy if then else due to apparant lack of ASSERT_TRUE() macro
-    {
+        ResultsData.PistonVel.begin(),
+        comparator))  // Clumsy if then else due to apparant lack of
+    {                 // ASSERT_TRUE() macro
       FAIL() << "PistonVel Test Failed";
     }
 
-    epsilon = 1.0; // Accuracy of results in RPM is poor, seems to be due to sensitive behavior of nonlinear solver near zero RPM.
-    if (!std::equal(
-        InputData.RPM.begin(), InputData.RPM.end(), ResultsData.RPM.begin(),
-        comparator))
-=======
-        ResultsData.PistonVel.begin(),
-        comparator))                     // Clumsy if then else due to apparant lack of
-    {                             // ASSERT_TRUE() macro
-      FAIL() << "PistonVel Test Failed";
-    }
-
-    epsilon = 1.0;             // Accuracy of results in RPM is poor, seems to be due to
-                               // sensitive behavior of nonlinear solver near zero RPM.
+    epsilon = 1.0;  // Accuracy of results in RPM is poor, seems to be due to
+                    // sensitive behavior of nonlinear solver near zero RPM.
     if (!std::equal(
         InputData.RPM.begin(), InputData.RPM.end(),
         ResultsData.RPM.begin(), comparator))
->>>>>>> b28ee784
     {
       FAIL() << "RPM Test Failed";
     }
 
     epsilon = 1e-2;
     if (!std::equal(
-<<<<<<< HEAD
-        InputData.LowerHydPressure.begin(), InputData.LowerHydPressure.end(),
-=======
         InputData.LowerHydPressure.begin(),
         InputData.LowerHydPressure.end(),
->>>>>>> b28ee784
         ResultsData.LowerHydPressure.begin(), comparator))
     {
       FAIL() << "LowerHydPressure Test Failed";
@@ -524,12 +401,8 @@
 
     epsilon = 1e-2;
     if (!std::equal(
-<<<<<<< HEAD
-        InputData.UpperHydPressure.begin(), InputData.UpperHydPressure.end(),
-=======
         InputData.UpperHydPressure.begin(),
         InputData.UpperHydPressure.end(),
->>>>>>> b28ee784
         ResultsData.UpperHydPressure.begin(), comparator))
     {
       FAIL() << "UpperHydPressure Test Failed";
@@ -537,13 +410,8 @@
 
     epsilon = 1e-2;
     if (!std::equal(
-<<<<<<< HEAD
-        InputData.V_Bus.begin(), InputData.V_Bus.end(), ResultsData.V_Bus.begin(),
-        comparator))
-=======
         InputData.V_Bus.begin(), InputData.V_Bus.end(),
         ResultsData.V_Bus.begin(), comparator))
->>>>>>> b28ee784
     {
       FAIL() << "V_Bus Test Failed";
     }
