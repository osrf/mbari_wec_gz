// Copyright 2022 Open Source Robotics Foundation, Inc. and Monterey Bay Aquarium Research Institute
//
// Licensed under the Apache License, Version 2.0 (the "License");
// you may not use this file except in compliance with the License.
// You may obtain a copy of the License at
//
//     http://www.apache.org/licenses/LICENSE-2.0
//
// Unless required by applicable law or agreed to in writing, software
// distributed under the License is distributed on an "AS IS" BASIS,
// WITHOUT WARRANTIES OR CONDITIONS OF ANY KIND, either express or implied.
// See the License for the specific language governing permissions and
// limitations under the License.

#include <gtest/gtest.h>

#include <algorithm>
#include <chrono>
#include <memory>
#include <string>
#include <thread>
#include <vector>

#include <gz/common/Console.hh>
#include <gz/sim/World.hh>
#include <gz/sim/Server.hh>
#include <gz/sim/Util.hh>
#include <gz/sim/TestFixture.hh>
#include <gz/transport/Node.hh>

#include <buoy_api/interface.hpp>
#include <buoy_api/examples/torque_control_policy.hpp>

#include <buoy_interfaces/msg/pc_record.hpp>


// Defines from Controller Firmware, behavior replicated here
#define TORQUE_CONSTANT 0.438   // 0.62 N-m/ARMS  0.428N-m/AMPS Flux Current
#define CURRENT_CMD_RATELIMIT 200  // A/second.  Set to zero to disable feature
#define TORQUE_CMD_TIMEOUT 2  // Torque Command Timeut, in secs. Set to zero to disable timeout
#define BIAS_CMD_TIMEOUT 10  // Bias Current Command Timeut, secs. Set to zero to disable timeout
#define DEFAULT_SCALE_FACTOR 1.0  // -RPM on Kollemogen is +RPM here and extension
#define MAX_SCALE_FACTOR 1.4
#define MIN_SCALE_FACTOR 0.5
#define DEFAULT_RETRACT_FACTOR 0.6
#define MAX_RETRACT_FACTOR 1.0
#define MIN_RETRACT_FACTOR 0.4
#define DEFAULT_BIASCURRENT 0.0  // Start with zero bias current
#define MAX_BIASCURRENT 20.0  // Max allowable winding bias current Magnitude that can be applied
#define MAX_WINDCURRENTLIMIT 35.0  // Winding Current Limit, Amps.  Limit on internal target
#define SC_RANGE_MIN 0.0  // Inches
#define SC_RANGE_MAX 80.0  // Inches
#define STOP_RANGE 10.0  // Inches from SC_RANGE_MIN and SC_RANGE_MAX to increase generator torque
// Max amount to modify RPM in determining WindingCurrentLimit near ends of stroke
#define MAX_RPM_ADJUSTMENT 5000.0


// NOLINTNEXTLINE
using namespace std::chrono;

constexpr double INCHES_TO_METERS{0.0254};

class PCROSNode final : public buoy_api::Interface<PCROSNode>
{
public:
  rclcpp::Clock::SharedPtr clock_{nullptr};

  float rpm_{0.0};
  float wind_curr_{0.0F};
  float bias_curr_{0.0F};
  float scale_{1.0};
  float retract_{0.6};
  float range_finder_{0.0F};

  PBTorqueControlPolicy torque_policy_;

  PCWindCurrServiceResponseFuture pc_wind_curr_response_future_;
  PCBiasCurrServiceResponseFuture pc_bias_curr_response_future_;
  PCScaleServiceResponseFuture pc_scale_response_future_;
  PCRetractServiceResponseFuture pc_retract_response_future_;

  explicit PCROSNode(const std::string & node_name)
  : buoy_api::Interface<PCROSNode>(node_name)
  {
    set_parameter(
      rclcpp::Parameter(
        "use_sim_time",
        true));

    this->set_params();

    node_ = std::shared_ptr<PCROSNode>(this, [](PCROSNode *) {});  // null deleter
    clock_ = this->get_clock();

    executor_ = std::make_shared<rclcpp::executors::MultiThreadedExecutor>();
    executor_->add_node(node_);
    stop_ = false;

    auto spin = [this]()
      {
        rclcpp::Rate rate(50.0);
        while (rclcpp::ok() && !stop_) {
          executor_->spin_once();
          rate.sleep();
        }
      };
    thread_executor_spin_ = std::thread(spin);
  }

  ~PCROSNode()
  {
    stop_ = true;
    if (executor_) {
      executor_->cancel();
    }
    thread_executor_spin_.join();
  }

  void stop()
  {
    stop_ = true;
  }

  double winding_current_limiter(const double & I)
  {
    double LimitedI = I;
    double AdjustedN = rpm_;
    const double RamPosition = (SC_RANGE_MAX - (range_finder_ / 0.0254));
    if (rpm_ >= 0.0) {  // Retracting
      const double min_region = SC_RANGE_MIN + STOP_RANGE;
      if (RamPosition < min_region) {
        // boost RPM by fraction of max adjustment to limit current
        AdjustedN += MAX_RPM_ADJUSTMENT * (min_region - RamPosition) / min_region;
      }
      const double CurrLim =
        -AdjustedN * 2.0 * MAX_WINDCURRENTLIMIT / 1000.0 + 385.0;  // Magic nums
      LimitedI = std::min(LimitedI, CurrLim);
    } else {  // Extending
      const double max_region = SC_RANGE_MAX - STOP_RANGE;
      if (RamPosition > max_region) {
        // boost RPM by fraction of max adjustment to limit current
        AdjustedN -= MAX_RPM_ADJUSTMENT * (RamPosition - max_region) / max_region;
      }
      const double CurrLim =
        -AdjustedN * 2.0 * MAX_WINDCURRENTLIMIT / 1000.0 - 385.0;  // Magic nums
      LimitedI = std::max(LimitedI, CurrLim);
    }

    LimitedI = std::min(std::max(LimitedI, -MAX_WINDCURRENTLIMIT), MAX_WINDCURRENTLIMIT);
    return LimitedI;
  }

private:
  friend CRTP;  // syntactic sugar (see https://stackoverflow.com/a/58435857/9686600)

  void power_callback(const buoy_interfaces::msg::PCRecord & data)
  {
    rpm_ = data.rpm;
    wind_curr_ = data.wcurrent;
    bias_curr_ = data.bias_current;
    scale_ = data.scale;
    retract_ = data.retract;
  }

  void spring_callback(const buoy_interfaces::msg::SCRecord & data)
  {
    range_finder_ = data.range_finder;
  }


  void set_params()
  {
    this->declare_parameter("torque_constant", torque_policy_.Torque_constant);
    torque_policy_.Torque_constant = this->get_parameter("torque_constant").as_double();

    this->declare_parameter(
      "n_spec", std::vector<double>(
        torque_policy_.N_Spec.begin(),
        torque_policy_.N_Spec.end()));
    std::vector<double> temp_double_arr = this->get_parameter("n_spec").as_double_array();
    torque_policy_.N_Spec.assign(temp_double_arr.begin(), temp_double_arr.end());

    this->declare_parameter(
      "torque_spec", std::vector<double>(
        torque_policy_.Torque_Spec.begin(),
        torque_policy_.Torque_Spec.end()));
    temp_double_arr = this->get_parameter("torque_spec").as_double_array();
    torque_policy_.Torque_Spec.assign(temp_double_arr.begin(), temp_double_arr.end());

    torque_policy_.update_params();
    RCLCPP_INFO_STREAM(rclcpp::get_logger(this->get_name()), torque_policy_);
  }

  std::thread thread_executor_spin_;
  std::atomic<bool> stop_{false};
  rclcpp::Node::SharedPtr node_{nullptr};
  rclcpp::executors::MultiThreadedExecutor::SharedPtr executor_{nullptr};
};


class BuoyPCTests : public ::testing::Test
{
protected:
  int iterations{0};
  std::unique_ptr<gz::sim::TestFixture> fixture{nullptr};
  std::unique_ptr<PCROSNode> node{nullptr};
  gz::sim::Entity buoyEntity{gz::sim::kNullEntity};

  virtual void SetUp()
  {
    // Skip debug messages to run faster
    gz::common::Console::SetVerbosity(3);

    // Setup fixture
    gz::sim::ServerConfig config;
    config.SetSdfFile("mbari_wec.sdf");
    config.SetUpdateRate(0.0);

    fixture = std::make_unique<gz::sim::TestFixture>(config);
    node = std::make_unique<PCROSNode>("pb_torque_controller");  // same name as example to grab
                                                                 // params

    fixture->
    OnConfigure(
      [&](
        const gz::sim::Entity & _worldEntity,
        const std::shared_ptr<const sdf::Element> &,
        gz::sim::EntityComponentManager & _ecm,
        gz::sim::EventManager &)
      {
        auto world = gz::sim::World(_worldEntity);

        buoyEntity = world.ModelByName(_ecm, "MBARI_WEC_ROS");
        EXPECT_NE(gz::sim::kNullEntity, buoyEntity);
      }).
    OnPostUpdate(
      [&](
        const gz::sim::UpdateInfo &,
        const gz::sim::EntityComponentManager & _ecm)
      {
        iterations++;

        auto pose = gz::sim::worldPose(buoyEntity, _ecm);

        // Expect buoy to stay more or less in the same place horizontally.
        EXPECT_LT(-0.001, pose.Pos().X());
        EXPECT_GT(0.001, pose.Pos().X());

        EXPECT_LT(-0.001, pose.Pos().Y());
        EXPECT_GT(0.001, pose.Pos().Y());

        // Buoy starts at Z == -2.0
        // It's slightly out of the water, so it falls ~1m
        EXPECT_LT(-3.020, pose.Pos().Z());

        // And it bounces back up beyond its starting point
        EXPECT_GT(-1.89, pose.Pos().Z());
      }).
    Finalize();
  }
};

//////////////////////////////////////////////////
TEST_F(BuoyPCTests, PCCommandsInROSFeedback)
{
  int preCmdIterations{15000}, feedbackCheckIterations{100};

  EXPECT_EQ(0U, iterations);

  std::this_thread::sleep_for(500ms);
  EXPECT_EQ(
    static_cast<int>(node->clock_->now().seconds()),
    static_cast<int>(iterations / 1000.0F));

  ///////////////////////////////////////////
  // Check Default Winding Current Damping
  fixture->Server()->Run(true /*blocking*/, feedbackCheckIterations, false /*paused*/);
  EXPECT_EQ(feedbackCheckIterations, iterations);

  std::this_thread::sleep_for(500ms);
  EXPECT_EQ(
    static_cast<int>(node->clock_->now().seconds()),
    static_cast<int>(iterations / 1000.0F));

  std::cout << node->torque_policy_ << std::endl;

  double expected_wind_curr =
    node->torque_policy_.WindingCurrentTarget(
    node->rpm_,
    node->scale_,
    node->retract_) + node->bias_curr_;
  expected_wind_curr = node->winding_current_limiter(expected_wind_curr);
  EXPECT_GT(node->wind_curr_, expected_wind_curr - 0.1);
  EXPECT_LT(node->wind_curr_, expected_wind_curr + 0.1);

  // Run simulation server and wait for piston to settle
  fixture->Server()->Run(true /*blocking*/, preCmdIterations, false /*paused*/);
  EXPECT_EQ(preCmdIterations + feedbackCheckIterations, iterations);

  std::this_thread::sleep_for(500ms);
  EXPECT_EQ(
    static_cast<int>(node->clock_->now().seconds()),
    static_cast<int>(iterations / 1000.0F));

  ///////////////////////////////////////////
  // Winding Current
  const float wc{12.345F};
  EXPECT_NE(node->wind_curr_, wc);

  // Now send wind curr command
  node->pc_wind_curr_response_future_ = node->send_pc_wind_curr_command(wc);
  ASSERT_TRUE(node->pc_wind_curr_response_future_.valid());
  node->pc_wind_curr_response_future_.wait();
  EXPECT_EQ(
    node->pc_wind_curr_response_future_.get()->result.value,
    node->pc_wind_curr_response_future_.get()->result.OK);

  // Run a bit for wind curr command to process
  fixture->Server()->Run(true /*blocking*/, feedbackCheckIterations, false /*paused*/);
  EXPECT_EQ(preCmdIterations + 2 * feedbackCheckIterations, iterations);

  std::this_thread::sleep_for(500ms);
  EXPECT_EQ(
    static_cast<int>(node->clock_->now().seconds()),
    static_cast<int>(iterations / 1000.0F));

  EXPECT_GT(node->wind_curr_, wc - 0.1F);
  EXPECT_LT(node->wind_curr_, wc + 0.1F);

  ///////////////////////////////////////////
  // Scale
  const float scale{1.23F};
  EXPECT_NE(node->scale_, scale);

  // Now send scale command
  node->pc_scale_response_future_ = node->send_pc_scale_command(scale);
  ASSERT_TRUE(node->pc_scale_response_future_.valid());
  node->pc_scale_response_future_.wait();
  EXPECT_EQ(
    node->pc_scale_response_future_.get()->result.value,
    node->pc_scale_response_future_.get()->result.OK);

  // Run a bit for scale command to process
  fixture->Server()->Run(true /*blocking*/, feedbackCheckIterations, false /*paused*/);
  EXPECT_EQ(preCmdIterations + 3 * feedbackCheckIterations, iterations);

  std::this_thread::sleep_for(500ms);
  EXPECT_EQ(
    static_cast<int>(node->clock_->now().seconds()),
    static_cast<int>(iterations / 1000.0F));

  EXPECT_GT(node->scale_, scale - 0.01F);
  EXPECT_LT(node->scale_, scale + 0.01F);

  ///////////////////////////////////////////
  // Retract
  const float retract{0.75F};
  EXPECT_NE(node->retract_, retract);

  // Now send retract command
  node->pc_retract_response_future_ = node->send_pc_retract_command(retract);
  ASSERT_TRUE(node->pc_retract_response_future_.valid());
  node->pc_retract_response_future_.wait();
  EXPECT_EQ(
    node->pc_retract_response_future_.get()->result.value,
    node->pc_retract_response_future_.get()->result.OK);

  // Run a bit for retract command to process
  fixture->Server()->Run(true /*blocking*/, feedbackCheckIterations, false /*paused*/);
  EXPECT_EQ(preCmdIterations + 4 * feedbackCheckIterations, iterations);

  std::this_thread::sleep_for(500ms);
  EXPECT_EQ(
    static_cast<int>(node->clock_->now().seconds()),
    static_cast<int>(iterations / 1000.0F));

  EXPECT_GT(node->retract_, retract - 0.01F);
  EXPECT_LT(node->retract_, retract + 0.01F);

  ///////////////////////////////////////////////////////
  // Check Return to Default Winding Current Damping
  int torque_timeout_iterations{2000};
  fixture->Server()->Run(
    true /*blocking*/,
    torque_timeout_iterations - 2 * feedbackCheckIterations, false /*paused*/);
  EXPECT_EQ(
    preCmdIterations + 2 * feedbackCheckIterations + torque_timeout_iterations,
    iterations);

  std::this_thread::sleep_for(500ms);
  EXPECT_EQ(
    static_cast<int>(node->clock_->now().seconds()),
    static_cast<int>(iterations / 1000.0F));

  expected_wind_curr =
    node->torque_policy_.WindingCurrentTarget(
    node->rpm_,
    node->scale_,
    node->retract_) + node->bias_curr_;
  expected_wind_curr = node->winding_current_limiter(expected_wind_curr);
  EXPECT_GT(node->wind_curr_, expected_wind_curr - 0.2);
  EXPECT_LT(node->wind_curr_, expected_wind_curr + 0.2);

  ///////////////////////////////////////////
  // Bias Current
  const float bc{7.89F};
  EXPECT_NE(node->bias_curr_, bc);

  // Now send bias curr command
  node->pc_bias_curr_response_future_ = node->send_pc_bias_curr_command(bc);
  ASSERT_TRUE(node->pc_bias_curr_response_future_.valid());
  node->pc_bias_curr_response_future_.wait();
  EXPECT_EQ(
    node->pc_bias_curr_response_future_.get()->result.value,
    node->pc_bias_curr_response_future_.get()->result.OK);

  // Run a bit for bias curr command to move piston
  int bias_curr_iterations{9000}, bias_curr_timeout_iterations{10000};
  fixture->Server()->Run(true /*blocking*/, bias_curr_iterations, false /*paused*/);
  EXPECT_EQ(
    preCmdIterations + 2 * feedbackCheckIterations +
    torque_timeout_iterations + bias_curr_iterations,
    iterations);

  std::this_thread::sleep_for(500ms);
  EXPECT_EQ(
    static_cast<int>(node->clock_->now().seconds()),
    static_cast<int>(iterations / 1000.0F));

  EXPECT_GT(node->bias_curr_, bc - 0.1F);
  EXPECT_LT(node->bias_curr_, bc + 0.1F);

  // TODO(andermi) fix this comparison when motor mode is fixed
  EXPECT_LT(node->range_finder_, 2.03);  // meters

  // Let bias curr command timeout
  fixture->Server()->Run(
    true /*blocking*/,
    bias_curr_timeout_iterations - bias_curr_iterations + feedbackCheckIterations,
    false /*paused*/);
  EXPECT_EQ(
    preCmdIterations + 3 * feedbackCheckIterations +
    torque_timeout_iterations + bias_curr_timeout_iterations,
    iterations);

  std::this_thread::sleep_for(500ms);
  EXPECT_EQ(
    static_cast<int>(node->clock_->now().seconds()),
    static_cast<int>(iterations / 1000.0F));

  // check default bias curr
  EXPECT_GT(node->bias_curr_, -0.1F);
  EXPECT_LT(node->bias_curr_, 0.1F);

  ///////////////////////////////////////////
  // Stop spinning node
  node->stop();

  // Sanity check that the test ran
  EXPECT_NE(gz::sim::kNullEntity, buoyEntity);
<<<<<<< HEAD
=======

  std::this_thread::sleep_for(1s);  // needed for launch_test to know we shut down
>>>>>>> 7723d276
}<|MERGE_RESOLUTION|>--- conflicted
+++ resolved
@@ -458,9 +458,6 @@
 
   // Sanity check that the test ran
   EXPECT_NE(gz::sim::kNullEntity, buoyEntity);
-<<<<<<< HEAD
-=======
 
   std::this_thread::sleep_for(1s);  // needed for launch_test to know we shut down
->>>>>>> 7723d276
 }