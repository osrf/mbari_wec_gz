--- conflicted
+++ resolved
@@ -27,13 +27,6 @@
 
 num_tether_bottom_links = 5
 
-<<<<<<< HEAD
-# Heave cone
-heave_total_mass = 817
-trefoil_mass = 20
-mu_zz = 10000.0
-
-=======
 # TrefoilDoors
 trefoil_pose = {'open': 1.047, 'closed': 0.0}
 # check if door_state was passed in by empy
@@ -50,10 +43,6 @@
 heave_total_mass = 817  # kg
 trefoil_mass = 20  # kg
 
-########################
-# TODO(anyone) mu_zz below is currently unused. Will be used in #115
-########################
-
 # check if mu_zz was set by door_state 'open' (or passed in by empy)
 try:
     mu_zz
@@ -65,7 +54,6 @@
     heavecone_zWabsW
 except NameError:
     heavecone_zWabsW = -3900.0  # kg/m, not defined so default with doors closed
->>>>>>> e0dec6c8
 
 ###################
 # Computed values #
