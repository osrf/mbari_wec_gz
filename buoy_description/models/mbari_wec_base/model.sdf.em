--- conflicted
+++ resolved
@@ -90,29 +90,6 @@
           <izz>670.0</izz>
         </inertia>
         <fluid_added_mass>
-<<<<<<< HEAD
-           <xx>1.0</xx>
-           <xy>0.0</xy>
-           <xz>0.0</xz>
-           <xp>0.0</xp>
-           <xq>0.0</xq>
-           <xr>0.0</xr>
-           <yy>1.0</yy>
-           <yz>0.0</yz>
-           <yp>0.0</yp>
-           <yq>0.0</yq>
-           <yr>0.0</yr>
-           <zz>3000.0</zz>
-           <zp>0.0</zp>
-           <zq>0.0</zq>
-           <zr>0.0</zr>
-           <pp>0.1</pp>
-           <pq>0.0</pq>
-           <pr>0.0</pr>
-           <qq>0.1</qq>
-           <qr>0.0</qr>
-           <rr>0.1</rr>
-=======
            <xx>330.0</xx>
            <xy>0.0</xy>
            <xz>0.0</xz>
@@ -134,7 +111,6 @@
            <qq>430</qq>
            <qr>0.0</qr>
            <rr>0.0</rr>
->>>>>>> 51318a99
        </fluid_added_mass>
       </inertial>
       <visual name="visual_Buoy">
