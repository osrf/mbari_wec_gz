<?xml version="1.0" ?>
@{
from gz.math7 import Cylinderd
from gz.math7 import MassMatrix3d
from gz.math7 import Material
import math

##############
# Parameters #
##############

# PTO
pto_stl_inner_radius = 0.02
pto_gap = 0.02

# Piston
piston_length = 5.08
piston_z_offset = -3.50066

# Tether
tether_radius = 0.025 #0.009525 # Nominal O.D. 0.75 in
tether_density = 3350 # kg/m^3
tether_length = 20.3

num_tether_top_links = 15
tether_top_length = 2.5

num_tether_bottom_links = 5

# TrefoilDoors
trefoil_pose = {'open': 1.047, 'closed': 0.0}
# check if door_state was passed in by empy
try:
    door_state
except NameError:
    door_state = 'closed'  # not defined so default closed

if 'open' in door_state:
    mu_zz = 3000.0  # kg, Heave Added Mass
    heavecone_zWabsW = -3200.0  # kg/m, Heave Quadratic Drag

<<<<<<< HEAD
=======
# Heave cone
heave_total_mass = 817  # kg
trefoil_mass = 20  # kg

########################
# TODO(anyone) mu_zz below is currently unused. Will be used in #115
########################

# check if mu_zz was set by door_state 'open' (or passed in by empy)
try:
    mu_zz
except NameError:
    mu_zz = 10000.0  # kg, not defined so default with doors closed

# check if z_ww was set by door_state 'open' (or passed in by empy)
try:
    heavecone_zWabsW
except NameError:
    heavecone_zWabsW = -3900.0  # kg/m, not defined so default with doors closed

>>>>>>> e0dec6c8
###################
# Computed values #
###################

# Top tether
tether_top_link_length = tether_top_length / num_tether_top_links

tether_top_link_cylinder = Cylinderd(tether_top_link_length, tether_radius)
tether_top_link_cylinder.set_mat(Material(tether_density))
tether_top_link_mm = MassMatrix3d()
tether_top_link_cylinder.mass_matrix(tether_top_link_mm)

# Bottom tether
tether_bottom_length = tether_length - tether_top_length
tether_bottom_link_length = tether_bottom_length / num_tether_bottom_links

tether_bottom_link_cylinder = Cylinderd(tether_bottom_link_length, tether_radius)
tether_bottom_link_cylinder.set_mat(Material(tether_density))
tether_bottom_link_mm = MassMatrix3d()
tether_bottom_link_cylinder.mass_matrix(tether_bottom_link_mm)

def tether_joint_properties():
    """ Prints the <dynamics> and <limit> blocks for tether joints. """
    print("""
        <dynamics>
          <damping>1000.0</damping>
          <friction>500</friction>
          <spring_reference>0</spring_reference>
          <spring_stiffness>1000</spring_stiffness>
        </dynamics>
        <limit>
          <lower>-0.05</lower>
          <upper>0.05</upper>
        </limit>
    """)

# PTO
pto_inner_radius = tether_radius + pto_gap
pto_scale = pto_inner_radius / pto_stl_inner_radius
}@
<sdf version="1.8">
  <model name="MBARI_WEC_BASE">
    <self_collide>true</self_collide>
    <link name="Buoy">
      <pose relative_to="__model__">0 0 0 0 0 0</pose>
      <inertial>
        <pose>0 0 2.13 0 0 0</pose>
        <mass>1400</mass>
        <inertia>
          <ixx>1429</ixx>
          <ixy>6.77</ixy>
          <ixz>4.69</ixz>
          <iyy>670.31</iyy>
          <iyz>30.5</iyz>
          <izz>1476</izz>
        </inertia>
      </inertial>
      <visual name="visual_Buoy">
        <geometry>
          <mesh>
            <uri>package://buoy_description/models/mbari_wec_base/meshes/buoy_float.stl</uri>
          </mesh>
        </geometry>
        <!--color-->
        <material>
          <ambient>1.0 1.0 0.0 1</ambient>
          <diffuse>1.0 1.0 0.0 1</diffuse>
          <specular>1.0 1.0 0.0 1</specular>
        </material>
      </visual>
      <collision name="collision">
        <pose>0 0 2.46 0 0 0 </pose>
        <geometry>
          <box>
            <size>2.34 2.34 1</size>
          </box>
        </geometry>
      </collision>
      <sensor name='xbow_imu' type='imu'>
        <topic>Buoy_link/xbow_imu</topic>
        <update_rate>50</update_rate>
        <imu>
          <orientation_reference_frame>
            <localization>ENU</localization>
          </orientation_reference_frame>
        </imu>
        <always_on>1</always_on>
        <visualize>true</visualize>
      </sensor>
    </link>

    <link name="PTO">
      <pose relative_to="Buoy">0 0 0 0 0 0</pose>
      <inertial>
        <pose>0 0 -3.67 0 0 0</pose>
        <mass>605</mass>
        <inertia>
          <ixx>3219</ixx>
          <ixy>-0.43</ixy>
          <ixz>-2.56</ixz>
          <iyy>3219</iyy>
          <iyz>3.37</iyz>
          <izz>7.28</izz>
        </inertia>
      </inertial>
      <visual name="visual_PTO">
        <geometry>
          <mesh>
            <uri>package://buoy_description/models/mbari_wec_base/meshes/pto.stl</uri>
          </mesh>
        </geometry>
        <material>
          <ambient>1 1 1 0.9</ambient>
          <diffuse>.2 .2 1 0.9</diffuse>
          <specular>1 1 1 1</specular>
        </material>
      </visual>
      <collision name="collision">
        <geometry>
          <mesh>
            <uri>package://buoy_description/models/mbari_wec_base/meshes/pto_collision.stl</uri>
            <scale>@(pto_scale) @(pto_scale) 1.0</scale>
          </mesh>
        </geometry>
        <surface>
          <friction>
            <ode>
              <mu>10</mu>
              <mu2>10</mu2>
            </ode>
          </friction>
          <contact>
            <!-- Collide with top tether -->
            <!--collide_bitmask>0x01</collide_bitmask-->
          </contact>
        </surface>
      </collision>
    </link>

    <link name="Piston">
      <pose relative_to="PTO">0 0 @(piston_z_offset) 0 0 0</pose>
      <inertial>
        <mass>48</mass>
        <pose>0 0 -2.57934 0 0 0</pose>
        <inertia>
          <!-- TODO(chapulina) Get real values -->
          <ixx>128</ixx>
          <ixy>0</ixy>
          <ixz>0</ixz>
          <iyy>128</iyy>
          <iyz>0</iyz>
          <izz>0.0216</izz>
        </inertia>
      </inertial>
      <visual name="visual_Piston">
        <geometry>
          <mesh>
            <uri>package://buoy_description/models/mbari_wec_base/meshes/rod_and_piston.stl</uri>
          </mesh>
        </geometry>
        <!--color-->
        <material>
          <ambient>0.0 0.0 1.0 1</ambient>
          <diffuse>0.0 0.0 1.0 1</diffuse>
          <specular>0.0 0.0 1.0 1</specular>
        </material>
      </visual>
    </link>
    <frame name="PistonBottom" attached_to="Piston">
      <pose>0 0 -@(piston_length) 0 0 0</pose>
    </frame>

    <!-- start tether top -->
@[for link_index in range(num_tether_top_links)]@
    <link name="tether_top_@(link_index)">
      <pose relative_to="PistonBottom">0 0 -@((link_index + 0.5) * tether_top_link_length) 0 0 0</pose>
      <inertial>
        <mass>@(tether_top_link_mm.mass())</mass>
        <inertia>
          <ixx>@(tether_top_link_mm.ixx())</ixx>
          <iyy>@(tether_top_link_mm.iyy())</iyy>
          <izz>@(tether_top_link_mm.izz())</izz>
        </inertia>
      </inertial>
      <visual name="visual_tether_top_@(link_index)">
        <geometry>
          <cylinder>
            <radius>@(tether_radius)</radius>
            <length>@(tether_top_link_length)</length>
          </cylinder>
        </geometry>
        <material>
          <ambient>0.1 0.1 .1 1</ambient>
          <diffuse>0.1 0.1 .1 1</diffuse>
          <specular>0.1 0.1 .1 1</specular>
        </material>
      </visual>
      <collision name="collision">
        <geometry>
          <cylinder>
            <radius>@(tether_radius)</radius>
            <length>@(tether_top_link_length)</length>
          </cylinder>
        </geometry>
        <surface>
          <friction>
            <ode>
              <mu>10</mu>
              <mu2>10</mu2>
            </ode>
          </friction>
          <contact>
            <!-- Collide with PTO -->
            <!--collide_bitmask>0x01</collide_bitmask-->
          </contact>
        </surface>
      </collision>
    </link>

    <joint name="tether_top_joint_@(link_index)" type="universal">
      <pose>0 0 @(tether_top_link_length * 0.5) 0 0 0</pose>
@[if link_index == 0]@
      <parent>Piston</parent>
@[else]@
      <parent>tether_top_@(link_index-1)</parent>
@[end if]@
      <child>tether_top_@(link_index)</child>
      <axis>
        <xyz>1 0 0</xyz>
        @(tether_joint_properties())
      </axis>
      <axis2>
        <xyz>0 1 0</xyz>
        @(tether_joint_properties())
      </axis2>
    </joint>
@[end for]@
    <!-- end tether top -->

    <!-- start tether bottom -->
@[for link_index in range(num_tether_bottom_links)]@
    <link name="tether_bottom_@(link_index)">
      <pose relative_to="PistonBottom">0 0 -@((link_index + 0.5) * tether_bottom_link_length + tether_top_length) 0 0 0</pose>
      <inertial>
        <mass>@(tether_bottom_link_mm.mass())</mass>
        <inertia>
          <ixx>@(tether_bottom_link_mm.ixx())</ixx>
          <iyy>@(tether_bottom_link_mm.iyy())</iyy>
          <izz>@(tether_bottom_link_mm.izz())</izz>
        </inertia>
      </inertial>
      <visual name="visual_tether_bottom_@(link_index)">
        <geometry>
          <cylinder>
            <radius>@(tether_radius)</radius>
            <length>@(tether_bottom_link_length)</length>
          </cylinder>
        </geometry>
        <material>
          <ambient>0.1 1 .1 1</ambient>
          <diffuse>0.1 1 .1 1</diffuse>
          <specular>0.1 1 .1 1</specular>
        </material>
      </visual>
      <collision name="collision">
        <geometry>
          <cylinder>
            <radius>@(tether_radius)</radius>
            <length>@(tether_bottom_link_length)</length>
          </cylinder>
        </geometry>
      </collision>
    </link>

    <joint name="tether_bottom_joint_@(link_index)" type="universal">
      <pose>0 0 @(tether_bottom_link_length * 0.5) 0 0 0</pose>
@[if link_index == 0]@
      <parent>tether_top_@(num_tether_top_links-1)</parent>
@[else]@
      <parent>tether_bottom_@(link_index-1)</parent>
@[end if]@
      <child>tether_bottom_@(link_index)</child>
      <axis>
        <xyz>1 0 0</xyz>
        @(tether_joint_properties())
      </axis>
      <axis2>
        <xyz>0 1 0</xyz>
        @(tether_joint_properties())
      </axis2>
    </joint>
@[end for]@

    <joint name="TetherToHeaveCone" type="universal">
      <parent>tether_bottom_@(num_tether_bottom_links-1)</parent>
      <child>HeaveCone</child>
      <axis>
        <xyz>1 0 0</xyz>
        @(tether_joint_properties())
      </axis>
      <axis2>
        <xyz>0 1 0</xyz>
        @(tether_joint_properties())
      </axis2>
    </joint>
    <!-- end tether bottom -->

    <link name="HeaveCone">
      <pose relative_to="PistonBottom">0 0 -@(tether_length) 0 0 0</pose>
      <inertial>
        <pose>0 0 -1.25 0 0 0</pose>
        <mass>@(heave_total_mass - trefoil_mass)</mass>
        <inertia>
          <ixx>339.8</ixx>
          <ixy>0.16</ixy>
          <ixz>-0.29</ixz>
          <iyy>343.73</iyy>
          <iyz>0.33</iyz>
          <izz>613.52</izz>
        </inertia>
      </inertial>
      <visual name="visual_HeaveCone">
        <geometry>
          <mesh>
            <uri>package://buoy_description/models/mbari_wec_base/meshes/heave_cone.stl</uri>
          </mesh>
        </geometry>
        <!--color-->
        <material>
          <ambient>0.1 0.1 .1 1</ambient>
          <diffuse>0.1 0.1 .1 1</diffuse>
          <specular>0.1 0.1 .1 1</specular>
        </material>
      </visual>
      <collision name="collision">
        <pose>0 0 -1.21 0 0 0 </pose>
        <geometry>
          <box>
            <size>0.578 0.578 0.5771</size>
          </box>
        </geometry>
      </collision>
    </link>

    <link name="Trefoil">
      <pose relative_to="HeaveCone">0 0 0 0 0 0</pose>
      <inertial>
        <pose>0 0 -1.25 0 0 0</pose>
        <!-- TODO(chapulina) Get real values -->
        <mass>@(trefoil_mass)</mass>
        <inertia>
          <ixx>10</ixx>
          <ixy>0</ixy>
          <ixz>0</ixz>
          <iyy>10</iyy>
          <iyz>0</iyz>
          <izz>19.9</izz>
        </inertia>
      </inertial>
      <visual name="visual_Trefoil">
        <geometry>
          <mesh>
            <uri>package://buoy_description/models/mbari_wec_base/meshes/trefoil.stl</uri>
          </mesh>
        </geometry>
        <!--color-->
        <material>
          <ambient>0.1 0.1 .1 1</ambient>
          <diffuse>0.1 0.1 .1 1</diffuse>
          <specular>0.1 0.1 .1 1</specular>
        </material>
      </visual>
    </link>

    <joint name="Universal" type="universal">
      <parent>Buoy</parent>
      <child>PTO</child>
      <provide_feedback>1</provide_feedback>
      <pose>0.0 0.0 0.0 0 0 0</pose>
      <axis>
        <xyz>1 0 0</xyz>
        @(tether_joint_properties())
      </axis>
      <axis2>
        <xyz>0 1 0</xyz>
        @(tether_joint_properties())
      </axis2>
      <sensor name="force_torque_sensor" type="force_torque">
        <always_on>true</always_on>
        <update_rate>50</update_rate>
        <visualize>true</visualize>
        <topic>Universal_joint/force_torque</topic>
        <force_torque>
          <frame>sensor</frame>
          <measure_direction>parent_to_child</measure_direction>
        </force_torque>
      </sensor>
    </joint>

    <joint name="HydraulicRam" type="prismatic">
      <parent>PTO</parent>
      <child>Piston</child>
      <pose>0.0 0.0 0.0 0 0 0</pose>
      <axis>
        <limit>
          <lower>0.0</lower>
          <!-- TODO(chapulina) Check why it's only going up to ~1.16-->
          <upper>2.03</upper>
          <effort>1e6</effort>
        </limit>
        <xyz>0.0 0.0 1.0</xyz>
      </axis>
    </joint>

    <joint name="TrefoilDoors" type="fixed">
      <parent>HeaveCone</parent>
      <child>Trefoil</child>
      <provide_feedback>1</provide_feedback>
      <pose>0.0 0.0 0.0 0 0 @(trefoil_pose[door_state])</pose>
    </joint>

    <!-- Viscous Drag for Buoy -->
    <plugin filename="gz-sim-hydrodynamics-system"
      name="gz::sim::systems::Hydrodynamics">
      <link_name>Buoy</link_name>
      <xUabsU>-430</xUabsU>  <!-- Surge Quadratic Drag kg/m -->
      <yVabsV>-430</yVabsV>  <!-- Sway Quadratic Drag kg/m -->
      <zWabsW>-3280</zWabsW>  <!-- Heave Quadratic Drag kg/m -->
      <kPabsP>-880</kPabsP>  <!-- Roll Quadratic Drag kg m^2 -->
      <mQabsQ>-880</mQabsQ>  <!-- Pitch Quadratic Drag kg m^2 -->
      <nRabsR>-50</nRabsR>  <!-- Yaw Quadratic Drag kg m^2 -->
      <disable_coriolis>true</disable_coriolis>
      <disable_added_mass>true</disable_added_mass>
    </plugin>

    <!-- Viscous Drag for PTO -->
    <plugin filename="gz-sim-hydrodynamics-system"
      name="gz::sim::systems::Hydrodynamics">
      <link_name>PTO</link_name>
      <xUabsU>-1140</xUabsU>  <!-- Surge Quadratic Drag kg/m -->
      <yVabsV>-1140</yVabsV>  <!-- Sway Quadratic Drag kg/m -->
      <zWabsW>-50</zWabsW>  <!-- Heave Quadratic Drag kg/m -->
      <kPabsP>-195400</kPabsP>  <!-- Roll Quadratic Drag kg m^2 -->
      <mQabsQ>-195400</mQabsQ>  <!-- Pitch Quadratic Drag kg m^2 -->
      <nRabsR>-50</nRabsR>  <!-- Yaw Quadratic Drag kg m^2 -->
      <disable_coriolis>true</disable_coriolis>
      <disable_added_mass>true</disable_added_mass>
    </plugin>

    <!-- Viscous Drag for Heave Cone -->
    <plugin filename="gz-sim-hydrodynamics-system"
      name="gz::sim::systems::Hydrodynamics">
      <link_name>HeaveCone</link_name>
      <xUabsU>-1580</xUabsU>  <!-- Surge Quadratic Drag kg/m -->
      <yVabsV>-1580</yVabsV>  <!-- Sway Quadratic Drag kg/m -->
      <!-- Vertical Quadratic Drag kg/m: -3200 open, -3900 close -->
      <zWabsW>@(heavecone_zWabsW)</zWabsW>
      <kPabsP>-4620</kPabsP>  <!-- Roll Quadratic Drag kg m^2 -->
      <mQabsQ>-4620</mQabsQ>  <!-- Pitch Quadratic Drag kg m^2 -->
      <nRabsR>-50</nRabsR>  <!-- Yaw Quadratic Drag kg m^2 -->
      <disable_coriolis>true</disable_coriolis>
      <disable_added_mass>true</disable_added_mass>
    </plugin>

  </model>
</sdf><|MERGE_RESOLUTION|>--- conflicted
+++ resolved
@@ -39,8 +39,6 @@
     mu_zz = 3000.0  # kg, Heave Added Mass
     heavecone_zWabsW = -3200.0  # kg/m, Heave Quadratic Drag
 
-<<<<<<< HEAD
-=======
 # Heave cone
 heave_total_mass = 817  # kg
 trefoil_mass = 20  # kg
@@ -61,7 +59,6 @@
 except NameError:
     heavecone_zWabsW = -3900.0  # kg/m, not defined so default with doors closed
 
->>>>>>> e0dec6c8
 ###################
 # Computed values #
 ###################
