--- conflicted
+++ resolved
@@ -414,7 +414,6 @@
       <child>PTO</child>
       <provide_feedback>1</provide_feedback>
       <pose>0.0 0.0 0.0 0 0 0</pose>
-<<<<<<< HEAD
       <axis>
         <xyz>1 0 0</xyz>
         @(tether_joint_properties())
@@ -423,7 +422,6 @@
         <xyz>0 1 0</xyz>
         @(tether_joint_properties())
       </axis2>
-=======
       <sensor name="force_torque_sensor" type="force_torque">
         <always_on>true</always_on>
         <update_rate>50</update_rate>
@@ -434,7 +432,6 @@
           <measure_direction>parent_to_child</measure_direction>
         </force_torque>
       </sensor>
->>>>>>> e6cf4950
     </joint>
 
     <joint name="HydraulicRam" type="prismatic">
