--- conflicted
+++ resolved
@@ -173,29 +173,8 @@
 
 
     <plugin filename="IncidentWaves" name="buoy_gazebo::IncidentWaves">  
-<<<<<<< HEAD
       <IncWaveSeed>@(inc_wave_seed)</IncWaveSeed>
       @(inc_wave_spectrum())
-=======
-      <IncWaveSeed>42</IncWaveSeed>
-
-<!--
-      <IncWaveSpectrumType>MonoChromatic</IncWaveSpectrumType>
-      <A>1.0</A>
-      <T>12.0</T>
-
-      <IncWaveSpectrumType>Bretschneider</IncWaveSpectrumType>
-      <Hs>3.0</Hs>
-      <Tp>14.0</Tp>
-
-      <IncWaveSpectrumType>Custom</IncWaveSpectrumType>
-      <w0>0</w0> <Szz0>0.0</Szz0>
-      <w1>.2</w1> <Szz1>.4</Szz1>
-      <w2>.4</w2> <Szz2>1.0</Szz2>
-      <w3>.6</w3> <Szz3>1.0</Szz3>
-      <w4>2.0</w4> <Szz4>0.0</Szz4>
--->
->>>>>>> faed74ea
     </plugin>
 
     <!-- Adding Friction to PTO -->
