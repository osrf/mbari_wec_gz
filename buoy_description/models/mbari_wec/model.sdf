--- conflicted
+++ resolved
@@ -20,11 +20,7 @@
       <is_upper>true</is_upper>
       <!-- measure of valve opening cross-section and duration (meter-seconds) -->
       <valve_absement>49e-7</valve_absement>
-<<<<<<< HEAD
-      <pump_absement>13e-8</pump_absement>
-=======
       <pump_absement>18e-8</pump_absement>
->>>>>>> 4f0dc992
       <pump_pressure>1.7e+6</pump_pressure>
       <stroke>2.03</stroke>
       <piston_area>0.0127</piston_area>
@@ -48,11 +44,7 @@
       <is_upper>false</is_upper>
       <!-- measure of valve opening cross-section and duration (meter-seconds) -->
       <valve_absement>49e-7</valve_absement>
-<<<<<<< HEAD
-      <pump_absement>13e-8</pump_absement>
-=======
       <pump_absement>18e-8</pump_absement>
->>>>>>> 4f0dc992
       <pump_pressure>1.7e+6</pump_pressure>
       <stroke>2.03</stroke>
       <piston_area>0.0115</piston_area>
